
/*
 * Copyright (C) Igor Sysoev
 * Copyright (C) Nginx, Inc.
 */


#include <ngx_config.h>
#include <ngx_core.h>
#include <ngx_http.h>


typedef struct {
    u_char    *name;
    uint32_t   method;
} ngx_http_method_name_t;


#define NGX_HTTP_REQUEST_BODY_FILE_OFF    0
#define NGX_HTTP_REQUEST_BODY_FILE_ON     1
#define NGX_HTTP_REQUEST_BODY_FILE_CLEAN  2


static ngx_int_t ngx_http_core_auth_delay(ngx_http_request_t *r);
static void ngx_http_core_auth_delay_handler(ngx_http_request_t *r);

static ngx_int_t ngx_http_core_find_location(ngx_http_request_t *r);
static ngx_int_t ngx_http_core_find_static_location(ngx_http_request_t *r,
    ngx_http_location_tree_node_t *node);

static ngx_int_t ngx_http_core_preconfiguration(ngx_conf_t *cf);
static ngx_int_t ngx_http_core_postconfiguration(ngx_conf_t *cf);
static void *ngx_http_core_create_main_conf(ngx_conf_t *cf);
static char *ngx_http_core_init_main_conf(ngx_conf_t *cf, void *conf);
static void *ngx_http_core_create_srv_conf(ngx_conf_t *cf);
static char *ngx_http_core_merge_srv_conf(ngx_conf_t *cf,
    void *parent, void *child);
static void *ngx_http_core_create_loc_conf(ngx_conf_t *cf);
static char *ngx_http_core_merge_loc_conf(ngx_conf_t *cf,
    void *parent, void *child);

static char *ngx_http_core_server(ngx_conf_t *cf, ngx_command_t *cmd,
    void *dummy);
static char *ngx_http_core_location(ngx_conf_t *cf, ngx_command_t *cmd,
    void *dummy);
static ngx_int_t ngx_http_core_regex_location(ngx_conf_t *cf,
    ngx_http_core_loc_conf_t *clcf, ngx_str_t *regex, ngx_uint_t caseless);

static char *ngx_http_core_types(ngx_conf_t *cf, ngx_command_t *cmd,
    void *conf);
static char *ngx_http_core_type(ngx_conf_t *cf, ngx_command_t *dummy,
    void *conf);

static char *ngx_http_core_listen(ngx_conf_t *cf, ngx_command_t *cmd,
    void *conf);
static char *ngx_http_core_server_name(ngx_conf_t *cf, ngx_command_t *cmd,
    void *conf);
static char *ngx_http_core_root(ngx_conf_t *cf, ngx_command_t *cmd, void *conf);
static char *ngx_http_core_limit_except(ngx_conf_t *cf, ngx_command_t *cmd,
    void *conf);
static char *ngx_http_core_set_aio(ngx_conf_t *cf, ngx_command_t *cmd,
    void *conf);
static char *ngx_http_core_directio(ngx_conf_t *cf, ngx_command_t *cmd,
    void *conf);
static char *ngx_http_core_error_page(ngx_conf_t *cf, ngx_command_t *cmd,
    void *conf);
static char *ngx_http_core_open_file_cache(ngx_conf_t *cf, ngx_command_t *cmd,
    void *conf);
static char *ngx_http_core_error_log(ngx_conf_t *cf, ngx_command_t *cmd,
    void *conf);
static char *ngx_http_core_keepalive(ngx_conf_t *cf, ngx_command_t *cmd,
    void *conf);
static char *ngx_http_core_internal(ngx_conf_t *cf, ngx_command_t *cmd,
    void *conf);
static char *ngx_http_core_resolver(ngx_conf_t *cf, ngx_command_t *cmd,
    void *conf);
#if (NGX_HTTP_GZIP)
static ngx_int_t ngx_http_gzip_accept_encoding(ngx_str_t *ae);
static ngx_uint_t ngx_http_gzip_quantity(u_char *p, u_char *last);
static char *ngx_http_gzip_disable(ngx_conf_t *cf, ngx_command_t *cmd,
    void *conf);
#endif
static ngx_int_t ngx_http_get_forwarded_addr_internal(ngx_http_request_t *r,
    ngx_addr_t *addr, u_char *xff, size_t xfflen, ngx_array_t *proxies,
    int recursive);
#if (NGX_HAVE_OPENAT)
static char *ngx_http_disable_symlinks(ngx_conf_t *cf, ngx_command_t *cmd,
    void *conf);
#endif

static char *ngx_http_core_lowat_check(ngx_conf_t *cf, void *post, void *data);
static char *ngx_http_core_pool_size(ngx_conf_t *cf, void *post, void *data);

static ngx_conf_post_t  ngx_http_core_lowat_post =
    { ngx_http_core_lowat_check };

static ngx_conf_post_handler_pt  ngx_http_core_pool_size_p =
    ngx_http_core_pool_size;


static ngx_conf_enum_t  ngx_http_core_request_body_in_file[] = {
    { ngx_string("off"), NGX_HTTP_REQUEST_BODY_FILE_OFF },
    { ngx_string("on"), NGX_HTTP_REQUEST_BODY_FILE_ON },
    { ngx_string("clean"), NGX_HTTP_REQUEST_BODY_FILE_CLEAN },
    { ngx_null_string, 0 }
};


static ngx_conf_enum_t  ngx_http_core_satisfy[] = {
    { ngx_string("all"), NGX_HTTP_SATISFY_ALL },
    { ngx_string("any"), NGX_HTTP_SATISFY_ANY },
    { ngx_null_string, 0 }
};


static ngx_conf_enum_t  ngx_http_core_lingering_close[] = {
    { ngx_string("off"), NGX_HTTP_LINGERING_OFF },
    { ngx_string("on"), NGX_HTTP_LINGERING_ON },
    { ngx_string("always"), NGX_HTTP_LINGERING_ALWAYS },
    { ngx_null_string, 0 }
};


static ngx_conf_enum_t  ngx_http_core_server_tokens[] = {
    { ngx_string("off"), NGX_HTTP_SERVER_TOKENS_OFF },
    { ngx_string("on"), NGX_HTTP_SERVER_TOKENS_ON },
    { ngx_string("build"), NGX_HTTP_SERVER_TOKENS_BUILD },
    { ngx_null_string, 0 }
};


static ngx_conf_enum_t  ngx_http_core_if_modified_since[] = {
    { ngx_string("off"), NGX_HTTP_IMS_OFF },
    { ngx_string("exact"), NGX_HTTP_IMS_EXACT },
    { ngx_string("before"), NGX_HTTP_IMS_BEFORE },
    { ngx_null_string, 0 }
};


static ngx_conf_bitmask_t  ngx_http_core_keepalive_disable[] = {
    { ngx_string("none"), NGX_HTTP_KEEPALIVE_DISABLE_NONE },
    { ngx_string("msie6"), NGX_HTTP_KEEPALIVE_DISABLE_MSIE6 },
    { ngx_string("safari"), NGX_HTTP_KEEPALIVE_DISABLE_SAFARI },
    { ngx_null_string, 0 }
};


static ngx_path_init_t  ngx_http_client_temp_path = {
    ngx_string(NGX_HTTP_CLIENT_TEMP_PATH), { 0, 0, 0 }
};


#if (NGX_HTTP_GZIP)

static ngx_conf_enum_t  ngx_http_gzip_http_version[] = {
    { ngx_string("1.0"), NGX_HTTP_VERSION_10 },
    { ngx_string("1.1"), NGX_HTTP_VERSION_11 },
    { ngx_null_string, 0 }
};


static ngx_conf_bitmask_t  ngx_http_gzip_proxied_mask[] = {
    { ngx_string("off"), NGX_HTTP_GZIP_PROXIED_OFF },
    { ngx_string("expired"), NGX_HTTP_GZIP_PROXIED_EXPIRED },
    { ngx_string("no-cache"), NGX_HTTP_GZIP_PROXIED_NO_CACHE },
    { ngx_string("no-store"), NGX_HTTP_GZIP_PROXIED_NO_STORE },
    { ngx_string("private"), NGX_HTTP_GZIP_PROXIED_PRIVATE },
    { ngx_string("no_last_modified"), NGX_HTTP_GZIP_PROXIED_NO_LM },
    { ngx_string("no_etag"), NGX_HTTP_GZIP_PROXIED_NO_ETAG },
    { ngx_string("auth"), NGX_HTTP_GZIP_PROXIED_AUTH },
    { ngx_string("any"), NGX_HTTP_GZIP_PROXIED_ANY },
    { ngx_null_string, 0 }
};


static ngx_str_t  ngx_http_gzip_no_cache = ngx_string("no-cache");
static ngx_str_t  ngx_http_gzip_no_store = ngx_string("no-store");
static ngx_str_t  ngx_http_gzip_private = ngx_string("private");

#endif


static ngx_command_t  ngx_http_core_commands[] = {

    { ngx_string("variables_hash_max_size"),
      NGX_HTTP_MAIN_CONF|NGX_CONF_TAKE1,
      ngx_conf_set_num_slot,
      NGX_HTTP_MAIN_CONF_OFFSET,
      offsetof(ngx_http_core_main_conf_t, variables_hash_max_size),
      NULL },

    { ngx_string("variables_hash_bucket_size"),
      NGX_HTTP_MAIN_CONF|NGX_CONF_TAKE1,
      ngx_conf_set_num_slot,
      NGX_HTTP_MAIN_CONF_OFFSET,
      offsetof(ngx_http_core_main_conf_t, variables_hash_bucket_size),
      NULL },

    { ngx_string("server_names_hash_max_size"),
      NGX_HTTP_MAIN_CONF|NGX_CONF_TAKE1,
      ngx_conf_set_num_slot,
      NGX_HTTP_MAIN_CONF_OFFSET,
      offsetof(ngx_http_core_main_conf_t, server_names_hash_max_size),
      NULL },

    { ngx_string("server_names_hash_bucket_size"),
      NGX_HTTP_MAIN_CONF|NGX_CONF_TAKE1,
      ngx_conf_set_num_slot,
      NGX_HTTP_MAIN_CONF_OFFSET,
      offsetof(ngx_http_core_main_conf_t, server_names_hash_bucket_size),
      NULL },

    { ngx_string("server"),
      NGX_HTTP_MAIN_CONF|NGX_CONF_BLOCK|NGX_CONF_NOARGS,
      ngx_http_core_server,
      0,
      0,
      NULL },

    { ngx_string("connection_pool_size"),
      NGX_HTTP_MAIN_CONF|NGX_HTTP_SRV_CONF|NGX_CONF_TAKE1,
      ngx_conf_set_size_slot,
      NGX_HTTP_SRV_CONF_OFFSET,
      offsetof(ngx_http_core_srv_conf_t, connection_pool_size),
      &ngx_http_core_pool_size_p },

    { ngx_string("request_pool_size"),
      NGX_HTTP_MAIN_CONF|NGX_HTTP_SRV_CONF|NGX_CONF_TAKE1,
      ngx_conf_set_size_slot,
      NGX_HTTP_SRV_CONF_OFFSET,
      offsetof(ngx_http_core_srv_conf_t, request_pool_size),
      &ngx_http_core_pool_size_p },

    { ngx_string("client_header_timeout"),
      NGX_HTTP_MAIN_CONF|NGX_HTTP_SRV_CONF|NGX_CONF_TAKE1,
      ngx_conf_set_msec_slot,
      NGX_HTTP_SRV_CONF_OFFSET,
      offsetof(ngx_http_core_srv_conf_t, client_header_timeout),
      NULL },

    { ngx_string("client_header_buffer_size"),
      NGX_HTTP_MAIN_CONF|NGX_HTTP_SRV_CONF|NGX_CONF_TAKE1,
      ngx_conf_set_size_slot,
      NGX_HTTP_SRV_CONF_OFFSET,
      offsetof(ngx_http_core_srv_conf_t, client_header_buffer_size),
      NULL },

    { ngx_string("large_client_header_buffers"),
      NGX_HTTP_MAIN_CONF|NGX_HTTP_SRV_CONF|NGX_CONF_TAKE2,
      ngx_conf_set_bufs_slot,
      NGX_HTTP_SRV_CONF_OFFSET,
      offsetof(ngx_http_core_srv_conf_t, large_client_header_buffers),
      NULL },

    { ngx_string("ignore_invalid_headers"),
      NGX_HTTP_MAIN_CONF|NGX_HTTP_SRV_CONF|NGX_CONF_FLAG,
      ngx_conf_set_flag_slot,
      NGX_HTTP_SRV_CONF_OFFSET,
      offsetof(ngx_http_core_srv_conf_t, ignore_invalid_headers),
      NULL },

    { ngx_string("merge_slashes"),
      NGX_HTTP_MAIN_CONF|NGX_HTTP_SRV_CONF|NGX_CONF_FLAG,
      ngx_conf_set_flag_slot,
      NGX_HTTP_SRV_CONF_OFFSET,
      offsetof(ngx_http_core_srv_conf_t, merge_slashes),
      NULL },

    { ngx_string("underscores_in_headers"),
      NGX_HTTP_MAIN_CONF|NGX_HTTP_SRV_CONF|NGX_CONF_FLAG,
      ngx_conf_set_flag_slot,
      NGX_HTTP_SRV_CONF_OFFSET,
      offsetof(ngx_http_core_srv_conf_t, underscores_in_headers),
      NULL },

    { ngx_string("location"),
      NGX_HTTP_SRV_CONF|NGX_HTTP_LOC_CONF|NGX_CONF_BLOCK|NGX_CONF_TAKE12,
      ngx_http_core_location,
      NGX_HTTP_SRV_CONF_OFFSET,
      0,
      NULL },

    { ngx_string("listen"),
      NGX_HTTP_SRV_CONF|NGX_CONF_1MORE,
      ngx_http_core_listen,
      NGX_HTTP_SRV_CONF_OFFSET,
      0,
      NULL },

    { ngx_string("server_name"),
      NGX_HTTP_SRV_CONF|NGX_CONF_1MORE,
      ngx_http_core_server_name,
      NGX_HTTP_SRV_CONF_OFFSET,
      0,
      NULL },

    { ngx_string("types_hash_max_size"),
      NGX_HTTP_MAIN_CONF|NGX_HTTP_SRV_CONF|NGX_HTTP_LOC_CONF|NGX_CONF_TAKE1,
      ngx_conf_set_num_slot,
      NGX_HTTP_LOC_CONF_OFFSET,
      offsetof(ngx_http_core_loc_conf_t, types_hash_max_size),
      NULL },

    { ngx_string("types_hash_bucket_size"),
      NGX_HTTP_MAIN_CONF|NGX_HTTP_SRV_CONF|NGX_HTTP_LOC_CONF|NGX_CONF_TAKE1,
      ngx_conf_set_num_slot,
      NGX_HTTP_LOC_CONF_OFFSET,
      offsetof(ngx_http_core_loc_conf_t, types_hash_bucket_size),
      NULL },

    { ngx_string("types"),
      NGX_HTTP_MAIN_CONF|NGX_HTTP_SRV_CONF|NGX_HTTP_LOC_CONF
                                          |NGX_CONF_BLOCK|NGX_CONF_NOARGS,
      ngx_http_core_types,
      NGX_HTTP_LOC_CONF_OFFSET,
      0,
      NULL },

    { ngx_string("default_type"),
      NGX_HTTP_MAIN_CONF|NGX_HTTP_SRV_CONF|NGX_HTTP_LOC_CONF|NGX_CONF_TAKE1,
      ngx_conf_set_str_slot,
      NGX_HTTP_LOC_CONF_OFFSET,
      offsetof(ngx_http_core_loc_conf_t, default_type),
      NULL },

    { ngx_string("root"),
      NGX_HTTP_MAIN_CONF|NGX_HTTP_SRV_CONF|NGX_HTTP_LOC_CONF|NGX_HTTP_LIF_CONF
                        |NGX_CONF_TAKE1,
      ngx_http_core_root,
      NGX_HTTP_LOC_CONF_OFFSET,
      0,
      NULL },

    { ngx_string("alias"),
      NGX_HTTP_LOC_CONF|NGX_CONF_TAKE1,
      ngx_http_core_root,
      NGX_HTTP_LOC_CONF_OFFSET,
      0,
      NULL },

    { ngx_string("limit_except"),
      NGX_HTTP_LOC_CONF|NGX_CONF_BLOCK|NGX_CONF_1MORE,
      ngx_http_core_limit_except,
      NGX_HTTP_LOC_CONF_OFFSET,
      0,
      NULL },

    { ngx_string("client_max_body_size"),
      NGX_HTTP_MAIN_CONF|NGX_HTTP_SRV_CONF|NGX_HTTP_LOC_CONF|NGX_CONF_TAKE1,
      ngx_conf_set_off_slot,
      NGX_HTTP_LOC_CONF_OFFSET,
      offsetof(ngx_http_core_loc_conf_t, client_max_body_size),
      NULL },

    { ngx_string("client_body_buffer_size"),
      NGX_HTTP_MAIN_CONF|NGX_HTTP_SRV_CONF|NGX_HTTP_LOC_CONF|NGX_CONF_TAKE1,
      ngx_conf_set_size_slot,
      NGX_HTTP_LOC_CONF_OFFSET,
      offsetof(ngx_http_core_loc_conf_t, client_body_buffer_size),
      NULL },

    { ngx_string("client_body_timeout"),
      NGX_HTTP_MAIN_CONF|NGX_HTTP_SRV_CONF|NGX_HTTP_LOC_CONF|NGX_CONF_TAKE1,
      ngx_conf_set_msec_slot,
      NGX_HTTP_LOC_CONF_OFFSET,
      offsetof(ngx_http_core_loc_conf_t, client_body_timeout),
      NULL },

    { ngx_string("client_body_temp_path"),
      NGX_HTTP_MAIN_CONF|NGX_HTTP_SRV_CONF|NGX_HTTP_LOC_CONF|NGX_CONF_TAKE1234,
      ngx_conf_set_path_slot,
      NGX_HTTP_LOC_CONF_OFFSET,
      offsetof(ngx_http_core_loc_conf_t, client_body_temp_path),
      NULL },

    { ngx_string("client_body_in_file_only"),
      NGX_HTTP_MAIN_CONF|NGX_HTTP_SRV_CONF|NGX_HTTP_LOC_CONF|NGX_CONF_TAKE1,
      ngx_conf_set_enum_slot,
      NGX_HTTP_LOC_CONF_OFFSET,
      offsetof(ngx_http_core_loc_conf_t, client_body_in_file_only),
      &ngx_http_core_request_body_in_file },

    { ngx_string("client_body_in_single_buffer"),
      NGX_HTTP_MAIN_CONF|NGX_HTTP_SRV_CONF|NGX_HTTP_LOC_CONF|NGX_CONF_FLAG,
      ngx_conf_set_flag_slot,
      NGX_HTTP_LOC_CONF_OFFSET,
      offsetof(ngx_http_core_loc_conf_t, client_body_in_single_buffer),
      NULL },

    { ngx_string("sendfile"),
      NGX_HTTP_MAIN_CONF|NGX_HTTP_SRV_CONF|NGX_HTTP_LOC_CONF|NGX_HTTP_LIF_CONF
                        |NGX_CONF_FLAG,
      ngx_conf_set_flag_slot,
      NGX_HTTP_LOC_CONF_OFFSET,
      offsetof(ngx_http_core_loc_conf_t, sendfile),
      NULL },

    { ngx_string("sendfile_max_chunk"),
      NGX_HTTP_MAIN_CONF|NGX_HTTP_SRV_CONF|NGX_HTTP_LOC_CONF|NGX_CONF_TAKE1,
      ngx_conf_set_size_slot,
      NGX_HTTP_LOC_CONF_OFFSET,
      offsetof(ngx_http_core_loc_conf_t, sendfile_max_chunk),
      NULL },

    { ngx_string("subrequest_output_buffer_size"),
      NGX_HTTP_MAIN_CONF|NGX_HTTP_SRV_CONF|NGX_HTTP_LOC_CONF|NGX_CONF_TAKE1,
      ngx_conf_set_size_slot,
      NGX_HTTP_LOC_CONF_OFFSET,
      offsetof(ngx_http_core_loc_conf_t, subrequest_output_buffer_size),
      NULL },

    { ngx_string("aio"),
      NGX_HTTP_MAIN_CONF|NGX_HTTP_SRV_CONF|NGX_HTTP_LOC_CONF|NGX_CONF_TAKE1,
      ngx_http_core_set_aio,
      NGX_HTTP_LOC_CONF_OFFSET,
      0,
      NULL },

    { ngx_string("aio_write"),
      NGX_HTTP_MAIN_CONF|NGX_HTTP_SRV_CONF|NGX_HTTP_LOC_CONF|NGX_CONF_FLAG,
      ngx_conf_set_flag_slot,
      NGX_HTTP_LOC_CONF_OFFSET,
      offsetof(ngx_http_core_loc_conf_t, aio_write),
      NULL },

    { ngx_string("read_ahead"),
      NGX_HTTP_MAIN_CONF|NGX_HTTP_SRV_CONF|NGX_HTTP_LOC_CONF|NGX_CONF_TAKE1,
      ngx_conf_set_size_slot,
      NGX_HTTP_LOC_CONF_OFFSET,
      offsetof(ngx_http_core_loc_conf_t, read_ahead),
      NULL },

    { ngx_string("directio"),
      NGX_HTTP_MAIN_CONF|NGX_HTTP_SRV_CONF|NGX_HTTP_LOC_CONF|NGX_CONF_TAKE1,
      ngx_http_core_directio,
      NGX_HTTP_LOC_CONF_OFFSET,
      0,
      NULL },

    { ngx_string("directio_alignment"),
      NGX_HTTP_MAIN_CONF|NGX_HTTP_SRV_CONF|NGX_HTTP_LOC_CONF|NGX_CONF_TAKE1,
      ngx_conf_set_off_slot,
      NGX_HTTP_LOC_CONF_OFFSET,
      offsetof(ngx_http_core_loc_conf_t, directio_alignment),
      NULL },

    { ngx_string("tcp_nopush"),
      NGX_HTTP_MAIN_CONF|NGX_HTTP_SRV_CONF|NGX_HTTP_LOC_CONF|NGX_CONF_FLAG,
      ngx_conf_set_flag_slot,
      NGX_HTTP_LOC_CONF_OFFSET,
      offsetof(ngx_http_core_loc_conf_t, tcp_nopush),
      NULL },

    { ngx_string("tcp_nodelay"),
      NGX_HTTP_MAIN_CONF|NGX_HTTP_SRV_CONF|NGX_HTTP_LOC_CONF|NGX_CONF_FLAG,
      ngx_conf_set_flag_slot,
      NGX_HTTP_LOC_CONF_OFFSET,
      offsetof(ngx_http_core_loc_conf_t, tcp_nodelay),
      NULL },

    { ngx_string("send_timeout"),
      NGX_HTTP_MAIN_CONF|NGX_HTTP_SRV_CONF|NGX_HTTP_LOC_CONF|NGX_CONF_TAKE1,
      ngx_conf_set_msec_slot,
      NGX_HTTP_LOC_CONF_OFFSET,
      offsetof(ngx_http_core_loc_conf_t, send_timeout),
      NULL },

    { ngx_string("send_lowat"),
      NGX_HTTP_MAIN_CONF|NGX_HTTP_SRV_CONF|NGX_HTTP_LOC_CONF|NGX_CONF_TAKE1,
      ngx_conf_set_size_slot,
      NGX_HTTP_LOC_CONF_OFFSET,
      offsetof(ngx_http_core_loc_conf_t, send_lowat),
      &ngx_http_core_lowat_post },

    { ngx_string("postpone_output"),
      NGX_HTTP_MAIN_CONF|NGX_HTTP_SRV_CONF|NGX_HTTP_LOC_CONF|NGX_CONF_TAKE1,
      ngx_conf_set_size_slot,
      NGX_HTTP_LOC_CONF_OFFSET,
      offsetof(ngx_http_core_loc_conf_t, postpone_output),
      NULL },

    { ngx_string("limit_rate"),
      NGX_HTTP_MAIN_CONF|NGX_HTTP_SRV_CONF|NGX_HTTP_LOC_CONF|NGX_HTTP_LIF_CONF
                        |NGX_CONF_TAKE1,
      ngx_http_set_complex_value_size_slot,
      NGX_HTTP_LOC_CONF_OFFSET,
      offsetof(ngx_http_core_loc_conf_t, limit_rate),
      NULL },

    { ngx_string("limit_rate_after"),
      NGX_HTTP_MAIN_CONF|NGX_HTTP_SRV_CONF|NGX_HTTP_LOC_CONF|NGX_HTTP_LIF_CONF
                        |NGX_CONF_TAKE1,
      ngx_http_set_complex_value_size_slot,
      NGX_HTTP_LOC_CONF_OFFSET,
      offsetof(ngx_http_core_loc_conf_t, limit_rate_after),
      NULL },

    { ngx_string("keepalive_timeout"),
      NGX_HTTP_MAIN_CONF|NGX_HTTP_SRV_CONF|NGX_HTTP_LOC_CONF|NGX_CONF_TAKE12,
      ngx_http_core_keepalive,
      NGX_HTTP_LOC_CONF_OFFSET,
      0,
      NULL },

    { ngx_string("keepalive_requests"),
      NGX_HTTP_MAIN_CONF|NGX_HTTP_SRV_CONF|NGX_HTTP_LOC_CONF|NGX_CONF_TAKE1,
      ngx_conf_set_num_slot,
      NGX_HTTP_LOC_CONF_OFFSET,
      offsetof(ngx_http_core_loc_conf_t, keepalive_requests),
      NULL },

    { ngx_string("keepalive_disable"),
      NGX_HTTP_MAIN_CONF|NGX_HTTP_SRV_CONF|NGX_HTTP_LOC_CONF|NGX_CONF_TAKE12,
      ngx_conf_set_bitmask_slot,
      NGX_HTTP_LOC_CONF_OFFSET,
      offsetof(ngx_http_core_loc_conf_t, keepalive_disable),
      &ngx_http_core_keepalive_disable },

    { ngx_string("satisfy"),
      NGX_HTTP_MAIN_CONF|NGX_HTTP_SRV_CONF|NGX_HTTP_LOC_CONF|NGX_CONF_TAKE1,
      ngx_conf_set_enum_slot,
      NGX_HTTP_LOC_CONF_OFFSET,
      offsetof(ngx_http_core_loc_conf_t, satisfy),
      &ngx_http_core_satisfy },

    { ngx_string("auth_delay"),
      NGX_HTTP_MAIN_CONF|NGX_HTTP_SRV_CONF|NGX_HTTP_LOC_CONF|NGX_CONF_TAKE1,
      ngx_conf_set_msec_slot,
      NGX_HTTP_LOC_CONF_OFFSET,
      offsetof(ngx_http_core_loc_conf_t, auth_delay),
      NULL },

    { ngx_string("internal"),
      NGX_HTTP_LOC_CONF|NGX_CONF_NOARGS,
      ngx_http_core_internal,
      NGX_HTTP_LOC_CONF_OFFSET,
      0,
      NULL },

    { ngx_string("lingering_close"),
      NGX_HTTP_MAIN_CONF|NGX_HTTP_SRV_CONF|NGX_HTTP_LOC_CONF|NGX_CONF_TAKE1,
      ngx_conf_set_enum_slot,
      NGX_HTTP_LOC_CONF_OFFSET,
      offsetof(ngx_http_core_loc_conf_t, lingering_close),
      &ngx_http_core_lingering_close },

    { ngx_string("lingering_time"),
      NGX_HTTP_MAIN_CONF|NGX_HTTP_SRV_CONF|NGX_HTTP_LOC_CONF|NGX_CONF_TAKE1,
      ngx_conf_set_msec_slot,
      NGX_HTTP_LOC_CONF_OFFSET,
      offsetof(ngx_http_core_loc_conf_t, lingering_time),
      NULL },

    { ngx_string("lingering_timeout"),
      NGX_HTTP_MAIN_CONF|NGX_HTTP_SRV_CONF|NGX_HTTP_LOC_CONF|NGX_CONF_TAKE1,
      ngx_conf_set_msec_slot,
      NGX_HTTP_LOC_CONF_OFFSET,
      offsetof(ngx_http_core_loc_conf_t, lingering_timeout),
      NULL },

    { ngx_string("reset_timedout_connection"),
      NGX_HTTP_MAIN_CONF|NGX_HTTP_SRV_CONF|NGX_HTTP_LOC_CONF|NGX_CONF_FLAG,
      ngx_conf_set_flag_slot,
      NGX_HTTP_LOC_CONF_OFFSET,
      offsetof(ngx_http_core_loc_conf_t, reset_timedout_connection),
      NULL },

    { ngx_string("absolute_redirect"),
      NGX_HTTP_MAIN_CONF|NGX_HTTP_SRV_CONF|NGX_HTTP_LOC_CONF|NGX_CONF_FLAG,
      ngx_conf_set_flag_slot,
      NGX_HTTP_LOC_CONF_OFFSET,
      offsetof(ngx_http_core_loc_conf_t, absolute_redirect),
      NULL },

    { ngx_string("server_name_in_redirect"),
      NGX_HTTP_MAIN_CONF|NGX_HTTP_SRV_CONF|NGX_HTTP_LOC_CONF|NGX_CONF_FLAG,
      ngx_conf_set_flag_slot,
      NGX_HTTP_LOC_CONF_OFFSET,
      offsetof(ngx_http_core_loc_conf_t, server_name_in_redirect),
      NULL },

    { ngx_string("port_in_redirect"),
      NGX_HTTP_MAIN_CONF|NGX_HTTP_SRV_CONF|NGX_HTTP_LOC_CONF|NGX_CONF_FLAG,
      ngx_conf_set_flag_slot,
      NGX_HTTP_LOC_CONF_OFFSET,
      offsetof(ngx_http_core_loc_conf_t, port_in_redirect),
      NULL },

    { ngx_string("msie_padding"),
      NGX_HTTP_MAIN_CONF|NGX_HTTP_SRV_CONF|NGX_HTTP_LOC_CONF|NGX_CONF_FLAG,
      ngx_conf_set_flag_slot,
      NGX_HTTP_LOC_CONF_OFFSET,
      offsetof(ngx_http_core_loc_conf_t, msie_padding),
      NULL },

    { ngx_string("msie_refresh"),
      NGX_HTTP_MAIN_CONF|NGX_HTTP_SRV_CONF|NGX_HTTP_LOC_CONF|NGX_CONF_FLAG,
      ngx_conf_set_flag_slot,
      NGX_HTTP_LOC_CONF_OFFSET,
      offsetof(ngx_http_core_loc_conf_t, msie_refresh),
      NULL },

    { ngx_string("log_not_found"),
      NGX_HTTP_MAIN_CONF|NGX_HTTP_SRV_CONF|NGX_HTTP_LOC_CONF|NGX_CONF_FLAG,
      ngx_conf_set_flag_slot,
      NGX_HTTP_LOC_CONF_OFFSET,
      offsetof(ngx_http_core_loc_conf_t, log_not_found),
      NULL },

    { ngx_string("log_subrequest"),
      NGX_HTTP_MAIN_CONF|NGX_HTTP_SRV_CONF|NGX_HTTP_LOC_CONF|NGX_CONF_FLAG,
      ngx_conf_set_flag_slot,
      NGX_HTTP_LOC_CONF_OFFSET,
      offsetof(ngx_http_core_loc_conf_t, log_subrequest),
      NULL },

    { ngx_string("recursive_error_pages"),
      NGX_HTTP_MAIN_CONF|NGX_HTTP_SRV_CONF|NGX_HTTP_LOC_CONF|NGX_CONF_FLAG,
      ngx_conf_set_flag_slot,
      NGX_HTTP_LOC_CONF_OFFSET,
      offsetof(ngx_http_core_loc_conf_t, recursive_error_pages),
      NULL },

    { ngx_string("server_tokens"),
      NGX_HTTP_MAIN_CONF|NGX_HTTP_SRV_CONF|NGX_HTTP_LOC_CONF|NGX_CONF_TAKE1,
      ngx_conf_set_enum_slot,
      NGX_HTTP_LOC_CONF_OFFSET,
      offsetof(ngx_http_core_loc_conf_t, server_tokens),
      &ngx_http_core_server_tokens },

    { ngx_string("if_modified_since"),
      NGX_HTTP_MAIN_CONF|NGX_HTTP_SRV_CONF|NGX_HTTP_LOC_CONF|NGX_CONF_TAKE1,
      ngx_conf_set_enum_slot,
      NGX_HTTP_LOC_CONF_OFFSET,
      offsetof(ngx_http_core_loc_conf_t, if_modified_since),
      &ngx_http_core_if_modified_since },

    { ngx_string("max_ranges"),
      NGX_HTTP_MAIN_CONF|NGX_HTTP_SRV_CONF|NGX_HTTP_LOC_CONF|NGX_CONF_TAKE1,
      ngx_conf_set_num_slot,
      NGX_HTTP_LOC_CONF_OFFSET,
      offsetof(ngx_http_core_loc_conf_t, max_ranges),
      NULL },

    { ngx_string("chunked_transfer_encoding"),
      NGX_HTTP_MAIN_CONF|NGX_HTTP_SRV_CONF|NGX_HTTP_LOC_CONF|NGX_CONF_FLAG,
      ngx_conf_set_flag_slot,
      NGX_HTTP_LOC_CONF_OFFSET,
      offsetof(ngx_http_core_loc_conf_t, chunked_transfer_encoding),
      NULL },

    { ngx_string("etag"),
      NGX_HTTP_MAIN_CONF|NGX_HTTP_SRV_CONF|NGX_HTTP_LOC_CONF|NGX_CONF_FLAG,
      ngx_conf_set_flag_slot,
      NGX_HTTP_LOC_CONF_OFFSET,
      offsetof(ngx_http_core_loc_conf_t, etag),
      NULL },

    { ngx_string("error_page"),
      NGX_HTTP_MAIN_CONF|NGX_HTTP_SRV_CONF|NGX_HTTP_LOC_CONF|NGX_HTTP_LIF_CONF
                        |NGX_CONF_2MORE,
      ngx_http_core_error_page,
      NGX_HTTP_LOC_CONF_OFFSET,
      0,
      NULL },

    { ngx_string("post_action"),
      NGX_HTTP_MAIN_CONF|NGX_HTTP_SRV_CONF|NGX_HTTP_LOC_CONF|NGX_HTTP_LIF_CONF
                        |NGX_CONF_TAKE1,
      ngx_conf_set_str_slot,
      NGX_HTTP_LOC_CONF_OFFSET,
      offsetof(ngx_http_core_loc_conf_t, post_action),
      NULL },

    { ngx_string("error_log"),
      NGX_HTTP_MAIN_CONF|NGX_HTTP_SRV_CONF|NGX_HTTP_LOC_CONF|NGX_CONF_1MORE,
      ngx_http_core_error_log,
      NGX_HTTP_LOC_CONF_OFFSET,
      0,
      NULL },

    { ngx_string("open_file_cache"),
      NGX_HTTP_MAIN_CONF|NGX_HTTP_SRV_CONF|NGX_HTTP_LOC_CONF|NGX_CONF_TAKE12,
      ngx_http_core_open_file_cache,
      NGX_HTTP_LOC_CONF_OFFSET,
      offsetof(ngx_http_core_loc_conf_t, open_file_cache),
      NULL },

    { ngx_string("open_file_cache_valid"),
      NGX_HTTP_MAIN_CONF|NGX_HTTP_SRV_CONF|NGX_HTTP_LOC_CONF|NGX_CONF_TAKE1,
      ngx_conf_set_sec_slot,
      NGX_HTTP_LOC_CONF_OFFSET,
      offsetof(ngx_http_core_loc_conf_t, open_file_cache_valid),
      NULL },

    { ngx_string("open_file_cache_min_uses"),
      NGX_HTTP_MAIN_CONF|NGX_HTTP_SRV_CONF|NGX_HTTP_LOC_CONF|NGX_CONF_TAKE1,
      ngx_conf_set_num_slot,
      NGX_HTTP_LOC_CONF_OFFSET,
      offsetof(ngx_http_core_loc_conf_t, open_file_cache_min_uses),
      NULL },

    { ngx_string("open_file_cache_errors"),
      NGX_HTTP_MAIN_CONF|NGX_HTTP_SRV_CONF|NGX_HTTP_LOC_CONF|NGX_CONF_FLAG,
      ngx_conf_set_flag_slot,
      NGX_HTTP_LOC_CONF_OFFSET,
      offsetof(ngx_http_core_loc_conf_t, open_file_cache_errors),
      NULL },

    { ngx_string("open_file_cache_events"),
      NGX_HTTP_MAIN_CONF|NGX_HTTP_SRV_CONF|NGX_HTTP_LOC_CONF|NGX_CONF_FLAG,
      ngx_conf_set_flag_slot,
      NGX_HTTP_LOC_CONF_OFFSET,
      offsetof(ngx_http_core_loc_conf_t, open_file_cache_events),
      NULL },

    { ngx_string("resolver"),
      NGX_HTTP_MAIN_CONF|NGX_HTTP_SRV_CONF|NGX_HTTP_LOC_CONF|NGX_CONF_1MORE,
      ngx_http_core_resolver,
      NGX_HTTP_LOC_CONF_OFFSET,
      0,
      NULL },

    { ngx_string("resolver_timeout"),
      NGX_HTTP_MAIN_CONF|NGX_HTTP_SRV_CONF|NGX_HTTP_LOC_CONF|NGX_CONF_TAKE1,
      ngx_conf_set_msec_slot,
      NGX_HTTP_LOC_CONF_OFFSET,
      offsetof(ngx_http_core_loc_conf_t, resolver_timeout),
      NULL },

#if (NGX_HTTP_GZIP)

    { ngx_string("gzip_vary"),
      NGX_HTTP_MAIN_CONF|NGX_HTTP_SRV_CONF|NGX_HTTP_LOC_CONF|NGX_CONF_FLAG,
      ngx_conf_set_flag_slot,
      NGX_HTTP_LOC_CONF_OFFSET,
      offsetof(ngx_http_core_loc_conf_t, gzip_vary),
      NULL },

    { ngx_string("gzip_http_version"),
      NGX_HTTP_MAIN_CONF|NGX_HTTP_SRV_CONF|NGX_HTTP_LOC_CONF|NGX_CONF_TAKE1,
      ngx_conf_set_enum_slot,
      NGX_HTTP_LOC_CONF_OFFSET,
      offsetof(ngx_http_core_loc_conf_t, gzip_http_version),
      &ngx_http_gzip_http_version },

    { ngx_string("gzip_proxied"),
      NGX_HTTP_MAIN_CONF|NGX_HTTP_SRV_CONF|NGX_HTTP_LOC_CONF|NGX_CONF_1MORE,
      ngx_conf_set_bitmask_slot,
      NGX_HTTP_LOC_CONF_OFFSET,
      offsetof(ngx_http_core_loc_conf_t, gzip_proxied),
      &ngx_http_gzip_proxied_mask },

    { ngx_string("gzip_disable"),
      NGX_HTTP_MAIN_CONF|NGX_HTTP_SRV_CONF|NGX_HTTP_LOC_CONF|NGX_CONF_1MORE,
      ngx_http_gzip_disable,
      NGX_HTTP_LOC_CONF_OFFSET,
      0,
      NULL },

#endif

#if (NGX_HAVE_OPENAT)

    { ngx_string("disable_symlinks"),
      NGX_HTTP_MAIN_CONF|NGX_HTTP_SRV_CONF|NGX_HTTP_LOC_CONF|NGX_CONF_TAKE12,
      ngx_http_disable_symlinks,
      NGX_HTTP_LOC_CONF_OFFSET,
      0,
      NULL },

#endif

      ngx_null_command
};


static ngx_http_module_t  ngx_http_core_module_ctx = {
    ngx_http_core_preconfiguration,        /* preconfiguration */
    ngx_http_core_postconfiguration,       /* postconfiguration */

    ngx_http_core_create_main_conf,        /* create main configuration */
    ngx_http_core_init_main_conf,          /* init main configuration */

    ngx_http_core_create_srv_conf,         /* create server configuration */
    ngx_http_core_merge_srv_conf,          /* merge server configuration */

    ngx_http_core_create_loc_conf,         /* create location configuration */
    ngx_http_core_merge_loc_conf           /* merge location configuration */
};


ngx_module_t  ngx_http_core_module = {
    NGX_MODULE_V1,
    &ngx_http_core_module_ctx,             /* module context */
    ngx_http_core_commands,                /* module directives */
    NGX_HTTP_MODULE,                       /* module type */
    NULL,                                  /* init master */
    NULL,                                  /* init module */
    NULL,                                  /* init process */
    NULL,                                  /* init thread */
    NULL,                                  /* exit thread */
    NULL,                                  /* exit process */
    NULL,                                  /* exit master */
    NGX_MODULE_V1_PADDING
};


ngx_str_t  ngx_http_core_get_method = { 3, (u_char *) "GET" };


void
ngx_http_handler(ngx_http_request_t *r)
{
    ngx_http_core_main_conf_t  *cmcf;

    r->connection->log->action = NULL;

    if (!r->internal) {
        switch (r->headers_in.connection_type) {
        case 0:
            r->keepalive = (r->http_version > NGX_HTTP_VERSION_10);
            break;

        case NGX_HTTP_CONNECTION_CLOSE:
            r->keepalive = 0;
            break;

        case NGX_HTTP_CONNECTION_KEEP_ALIVE:
            r->keepalive = 1;
            break;
        }

        r->lingering_close = (r->headers_in.content_length_n > 0
                              || r->headers_in.chunked);
        r->phase_handler = 0;

    } else {
        cmcf = ngx_http_get_module_main_conf(r, ngx_http_core_module);
        r->phase_handler = cmcf->phase_engine.server_rewrite_index;
    }

    r->valid_location = 1;
#if (NGX_HTTP_GZIP)
    r->gzip_tested = 0;
    r->gzip_ok = 0;
    r->gzip_vary = 0;
#endif

    r->write_event_handler = ngx_http_core_run_phases;
    ngx_http_core_run_phases(r);
}


void
ngx_http_core_run_phases(ngx_http_request_t *r)
{
    ngx_int_t                   rc;
    ngx_http_phase_handler_t   *ph;
    ngx_http_core_main_conf_t  *cmcf;

    cmcf = ngx_http_get_module_main_conf(r, ngx_http_core_module);

    ph = cmcf->phase_engine.handlers;

    while (ph[r->phase_handler].checker) {

        rc = ph[r->phase_handler].checker(r, &ph[r->phase_handler]);

        if (rc == NGX_OK) {
            return;
        }
    }
}


ngx_int_t
ngx_http_core_generic_phase(ngx_http_request_t *r, ngx_http_phase_handler_t *ph)
{
    ngx_int_t  rc;

    /*
     * generic phase checker,
     * used by the post read and pre-access phases
     */

    ngx_log_debug1(NGX_LOG_DEBUG_HTTP, r->connection->log, 0,
                   "generic phase: %ui", r->phase_handler);

    rc = ph->handler(r);

    if (rc == NGX_OK) {
        r->phase_handler = ph->next;
        return NGX_AGAIN;
    }

    if (rc == NGX_DECLINED) {
        r->phase_handler++;
        return NGX_AGAIN;
    }

    if (rc == NGX_AGAIN || rc == NGX_DONE) {
        return NGX_OK;
    }

    /* rc == NGX_ERROR || rc == NGX_HTTP_...  */

    ngx_http_finalize_request(r, rc);

    return NGX_OK;
}


ngx_int_t
ngx_http_core_rewrite_phase(ngx_http_request_t *r, ngx_http_phase_handler_t *ph)
{
    ngx_int_t  rc;

    ngx_log_debug1(NGX_LOG_DEBUG_HTTP, r->connection->log, 0,
                   "rewrite phase: %ui", r->phase_handler);

    rc = ph->handler(r);

    if (rc == NGX_DECLINED) {
        r->phase_handler++;
        return NGX_AGAIN;
    }

    if (rc == NGX_DONE) {
        return NGX_OK;
    }

    /* NGX_OK, NGX_AGAIN, NGX_ERROR, NGX_HTTP_...  */

    ngx_http_finalize_request(r, rc);

    return NGX_OK;
}


ngx_int_t
ngx_http_core_find_config_phase(ngx_http_request_t *r,
    ngx_http_phase_handler_t *ph)
{
    u_char                    *p;
    size_t                     len;
    ngx_int_t                  rc;
    ngx_http_core_loc_conf_t  *clcf;

    r->content_handler = NULL;
    r->uri_changed = 0;

    rc = ngx_http_core_find_location(r);

    if (rc == NGX_ERROR) {
        ngx_http_finalize_request(r, NGX_HTTP_INTERNAL_SERVER_ERROR);
        return NGX_OK;
    }

    clcf = ngx_http_get_module_loc_conf(r, ngx_http_core_module);

    if (!r->internal && clcf->internal) {
        ngx_http_finalize_request(r, NGX_HTTP_NOT_FOUND);
        return NGX_OK;
    }

    ngx_log_debug2(NGX_LOG_DEBUG_HTTP, r->connection->log, 0,
                   "using configuration \"%s%V\"",
                   (clcf->noname ? "*" : (clcf->exact_match ? "=" : "")),
                   &clcf->name);

    ngx_http_update_location_config(r);

    ngx_log_debug2(NGX_LOG_DEBUG_HTTP, r->connection->log, 0,
                   "http cl:%O max:%O",
                   r->headers_in.content_length_n, clcf->client_max_body_size);

    if (r->headers_in.content_length_n != -1
        && !r->discard_body
        && clcf->client_max_body_size
        && clcf->client_max_body_size < r->headers_in.content_length_n)
    {
        ngx_log_error(NGX_LOG_ERR, r->connection->log, 0,
                      "client intended to send too large body: %O bytes",
                      r->headers_in.content_length_n);

        r->expect_tested = 1;
        (void) ngx_http_discard_request_body(r);
        ngx_http_finalize_request(r, NGX_HTTP_REQUEST_ENTITY_TOO_LARGE);
        return NGX_OK;
    }

    if (rc == NGX_DONE) {
        ngx_http_clear_location(r);

        r->headers_out.location = ngx_list_push(&r->headers_out.headers);
        if (r->headers_out.location == NULL) {
            ngx_http_finalize_request(r, NGX_HTTP_INTERNAL_SERVER_ERROR);
            return NGX_OK;
        }

        r->headers_out.location->hash = 1;
        ngx_str_set(&r->headers_out.location->key, "Location");

        if (r->args.len == 0) {
            r->headers_out.location->value = clcf->name;

        } else {
            len = clcf->name.len + 1 + r->args.len;
            p = ngx_pnalloc(r->pool, len);

            if (p == NULL) {
                ngx_http_clear_location(r);
                ngx_http_finalize_request(r, NGX_HTTP_INTERNAL_SERVER_ERROR);
                return NGX_OK;
            }

            r->headers_out.location->value.len = len;
            r->headers_out.location->value.data = p;

            p = ngx_cpymem(p, clcf->name.data, clcf->name.len);
            *p++ = '?';
            ngx_memcpy(p, r->args.data, r->args.len);
        }

        ngx_http_finalize_request(r, NGX_HTTP_MOVED_PERMANENTLY);
        return NGX_OK;
    }

    r->phase_handler++;
    return NGX_AGAIN;
}


ngx_int_t
ngx_http_core_post_rewrite_phase(ngx_http_request_t *r,
    ngx_http_phase_handler_t *ph)
{
    ngx_http_core_srv_conf_t  *cscf;

    ngx_log_debug1(NGX_LOG_DEBUG_HTTP, r->connection->log, 0,
                   "post rewrite phase: %ui", r->phase_handler);

    if (!r->uri_changed) {
        r->phase_handler++;
        return NGX_AGAIN;
    }

    ngx_log_debug1(NGX_LOG_DEBUG_HTTP, r->connection->log, 0,
                   "uri changes: %d", r->uri_changes);

    /*
     * gcc before 3.3 compiles the broken code for
     *     if (r->uri_changes-- == 0)
     * if the r->uri_changes is defined as
     *     unsigned  uri_changes:4
     */

    r->uri_changes--;

    if (r->uri_changes == 0) {
        ngx_log_error(NGX_LOG_ERR, r->connection->log, 0,
                      "rewrite or internal redirection cycle "
                      "while processing \"%V\"", &r->uri);

        ngx_http_finalize_request(r, NGX_HTTP_INTERNAL_SERVER_ERROR);
        return NGX_OK;
    }

    r->phase_handler = ph->next;

    cscf = ngx_http_get_module_srv_conf(r, ngx_http_core_module);
    r->loc_conf = cscf->ctx->loc_conf;

    return NGX_AGAIN;
}


ngx_int_t
ngx_http_core_access_phase(ngx_http_request_t *r, ngx_http_phase_handler_t *ph)
{
    ngx_int_t                  rc;
    ngx_http_core_loc_conf_t  *clcf;

    if (r != r->main) {
        r->phase_handler = ph->next;
        return NGX_AGAIN;
    }

    ngx_log_debug1(NGX_LOG_DEBUG_HTTP, r->connection->log, 0,
                   "access phase: %ui", r->phase_handler);

    rc = ph->handler(r);

    if (rc == NGX_DECLINED) {
        r->phase_handler++;
        return NGX_AGAIN;
    }

    if (rc == NGX_AGAIN || rc == NGX_DONE) {
        return NGX_OK;
    }

    clcf = ngx_http_get_module_loc_conf(r, ngx_http_core_module);

    if (clcf->satisfy == NGX_HTTP_SATISFY_ALL) {

        if (rc == NGX_OK) {
            r->phase_handler++;
            return NGX_AGAIN;
        }

    } else {
        if (rc == NGX_OK) {
            r->access_code = 0;

            if (r->headers_out.www_authenticate) {
                r->headers_out.www_authenticate->hash = 0;
            }

            r->phase_handler = ph->next;
            return NGX_AGAIN;
        }

        if (rc == NGX_HTTP_FORBIDDEN || rc == NGX_HTTP_UNAUTHORIZED) {
            if (r->access_code != NGX_HTTP_UNAUTHORIZED) {
                r->access_code = rc;
            }

            r->phase_handler++;
            return NGX_AGAIN;
        }
    }

    /* rc == NGX_ERROR || rc == NGX_HTTP_...  */

    if (rc == NGX_HTTP_UNAUTHORIZED) {
        return ngx_http_core_auth_delay(r);
    }

    ngx_http_finalize_request(r, rc);
    return NGX_OK;
}


ngx_int_t
ngx_http_core_post_access_phase(ngx_http_request_t *r,
    ngx_http_phase_handler_t *ph)
{
    ngx_int_t  access_code;

    ngx_log_debug1(NGX_LOG_DEBUG_HTTP, r->connection->log, 0,
                   "post access phase: %ui", r->phase_handler);

    access_code = r->access_code;

    if (access_code) {
        r->access_code = 0;

        if (access_code == NGX_HTTP_FORBIDDEN) {
            ngx_log_error(NGX_LOG_ERR, r->connection->log, 0,
                          "access forbidden by rule");
        }

        if (access_code == NGX_HTTP_UNAUTHORIZED) {
            return ngx_http_core_auth_delay(r);
        }

        ngx_http_finalize_request(r, access_code);
        return NGX_OK;
    }

    r->phase_handler++;
    return NGX_AGAIN;
}


static ngx_int_t
ngx_http_core_auth_delay(ngx_http_request_t *r)
{
    ngx_http_core_loc_conf_t  *clcf;

    clcf = ngx_http_get_module_loc_conf(r, ngx_http_core_module);

    if (clcf->auth_delay == 0) {
        ngx_http_finalize_request(r, NGX_HTTP_UNAUTHORIZED);
        return NGX_OK;
    }

    ngx_log_error(NGX_LOG_INFO, r->connection->log, 0,
                  "delaying unauthorized request");

    if (ngx_handle_read_event(r->connection->read, 0) != NGX_OK) {
        return NGX_HTTP_INTERNAL_SERVER_ERROR;
    }

    r->read_event_handler = ngx_http_test_reading;
    r->write_event_handler = ngx_http_core_auth_delay_handler;

    r->connection->write->delayed = 1;
    ngx_add_timer(r->connection->write, clcf->auth_delay);

    /*
     * trigger an additional event loop iteration
     * to ensure constant-time processing
     */

    ngx_post_event(r->connection->write, &ngx_posted_next_events);

    return NGX_OK;
}


static void
ngx_http_core_auth_delay_handler(ngx_http_request_t *r)
{
    ngx_event_t  *wev;

    ngx_log_debug0(NGX_LOG_DEBUG_HTTP, r->connection->log, 0,
                   "auth delay handler");

    wev = r->connection->write;

    if (wev->delayed) {

        if (ngx_handle_write_event(wev, 0) != NGX_OK) {
            ngx_http_finalize_request(r, NGX_HTTP_INTERNAL_SERVER_ERROR);
        }

        return;
    }

    ngx_http_finalize_request(r, NGX_HTTP_UNAUTHORIZED);
}


ngx_int_t
ngx_http_core_content_phase(ngx_http_request_t *r,
    ngx_http_phase_handler_t *ph)
{
    size_t     root;
    ngx_int_t  rc;
    ngx_str_t  path;

    if (r->content_handler) {
        r->write_event_handler = ngx_http_request_empty_handler;
        ngx_http_finalize_request(r, r->content_handler(r));
        return NGX_OK;
    }

    ngx_log_debug1(NGX_LOG_DEBUG_HTTP, r->connection->log, 0,
                   "content phase: %ui", r->phase_handler);

    rc = ph->handler(r);

    if (rc != NGX_DECLINED) {
        ngx_http_finalize_request(r, rc);
        return NGX_OK;
    }

    /* rc == NGX_DECLINED */

    ph++;

    if (ph->checker) {
        r->phase_handler++;
        return NGX_AGAIN;
    }

    /* no content handler was found */

    if (r->uri.data[r->uri.len - 1] == '/') {

        if (ngx_http_map_uri_to_path(r, &path, &root, 0) != NULL) {
            ngx_log_error(NGX_LOG_ERR, r->connection->log, 0,
                          "directory index of \"%s\" is forbidden", path.data);
        }

        ngx_http_finalize_request(r, NGX_HTTP_FORBIDDEN);
        return NGX_OK;
    }

    ngx_log_error(NGX_LOG_ERR, r->connection->log, 0, "no handler found");

    ngx_http_finalize_request(r, NGX_HTTP_NOT_FOUND);
    return NGX_OK;
}


void
ngx_http_update_location_config(ngx_http_request_t *r)
{
    ngx_http_core_loc_conf_t  *clcf;

    clcf = ngx_http_get_module_loc_conf(r, ngx_http_core_module);

    if (r->method & clcf->limit_except) {
        r->loc_conf = clcf->limit_except_loc_conf;
        clcf = ngx_http_get_module_loc_conf(r, ngx_http_core_module);
    }

    if (r == r->main) {
        ngx_set_connection_log(r->connection, clcf->error_log);
    }

    if ((ngx_io.flags & NGX_IO_SENDFILE) && clcf->sendfile) {
        r->connection->sendfile = 1;

    } else {
        r->connection->sendfile = 0;
    }

    if (clcf->client_body_in_file_only) {
        r->request_body_in_file_only = 1;
        r->request_body_in_persistent_file = 1;
        r->request_body_in_clean_file =
            clcf->client_body_in_file_only == NGX_HTTP_REQUEST_BODY_FILE_CLEAN;
        r->request_body_file_log_level = NGX_LOG_NOTICE;

    } else {
        r->request_body_file_log_level = NGX_LOG_WARN;
    }

    r->request_body_in_single_buf = clcf->client_body_in_single_buffer;

    if (r->keepalive) {
        if (clcf->keepalive_timeout == 0) {
            r->keepalive = 0;

        } else if (r->connection->requests >= clcf->keepalive_requests) {
            r->keepalive = 0;

        } else if (r->headers_in.msie6
                   && r->method == NGX_HTTP_POST
                   && (clcf->keepalive_disable
                       & NGX_HTTP_KEEPALIVE_DISABLE_MSIE6))
        {
            /*
             * MSIE may wait for some time if an response for
             * a POST request was sent over a keepalive connection
             */
            r->keepalive = 0;

        } else if (r->headers_in.safari
                   && (clcf->keepalive_disable
                       & NGX_HTTP_KEEPALIVE_DISABLE_SAFARI))
        {
            /*
             * Safari may send a POST request to a closed keepalive
             * connection and may stall for some time, see
             *     https://bugs.webkit.org/show_bug.cgi?id=5760
             */
            r->keepalive = 0;
        }
    }

    if (!clcf->tcp_nopush) {
        /* disable TCP_NOPUSH/TCP_CORK use */
        r->connection->tcp_nopush = NGX_TCP_NOPUSH_DISABLED;
    }

    if (clcf->handler) {
        r->content_handler = clcf->handler;
    }
}


/*
 * NGX_OK       - exact or regex match
 * NGX_DONE     - auto redirect
 * NGX_AGAIN    - inclusive match
 * NGX_ERROR    - regex error
 * NGX_DECLINED - no match
 */

static ngx_int_t
ngx_http_core_find_location(ngx_http_request_t *r)
{
    ngx_int_t                  rc;
    ngx_http_core_loc_conf_t  *pclcf;
#if (NGX_PCRE)
    ngx_int_t                  n;
    ngx_uint_t                 noregex;
    ngx_http_core_loc_conf_t  *clcf, **clcfp;

    noregex = 0;
#endif

    pclcf = ngx_http_get_module_loc_conf(r, ngx_http_core_module);

    rc = ngx_http_core_find_static_location(r, pclcf->static_locations);

    if (rc == NGX_AGAIN) {

#if (NGX_PCRE)
        clcf = ngx_http_get_module_loc_conf(r, ngx_http_core_module);

        noregex = clcf->noregex;
#endif

        /* look up nested locations */

        rc = ngx_http_core_find_location(r);
    }

    if (rc == NGX_OK || rc == NGX_DONE) {
        return rc;
    }

    /* rc == NGX_DECLINED or rc == NGX_AGAIN in nested location */

#if (NGX_PCRE)

    if (noregex == 0 && pclcf->regex_locations) {

        for (clcfp = pclcf->regex_locations; *clcfp; clcfp++) {

            ngx_log_debug1(NGX_LOG_DEBUG_HTTP, r->connection->log, 0,
                           "test location: ~ \"%V\"", &(*clcfp)->name);

            n = ngx_http_regex_exec(r, (*clcfp)->regex, &r->uri);

            if (n == NGX_OK) {
                r->loc_conf = (*clcfp)->loc_conf;

                /* look up nested locations */

                rc = ngx_http_core_find_location(r);

                return (rc == NGX_ERROR) ? rc : NGX_OK;
            }

            if (n == NGX_DECLINED) {
                continue;
            }

            return NGX_ERROR;
        }
    }
#endif

    return rc;
}


/*
 * NGX_OK       - exact match
 * NGX_DONE     - auto redirect
 * NGX_AGAIN    - inclusive match
 * NGX_DECLINED - no match
 */

static ngx_int_t
ngx_http_core_find_static_location(ngx_http_request_t *r,
    ngx_http_location_tree_node_t *node)
{
    u_char     *uri;
    size_t      len, n;
    ngx_int_t   rc, rv;

    len = r->uri.len;
    uri = r->uri.data;

    rv = NGX_DECLINED;

    for ( ;; ) {

        if (node == NULL) {
            return rv;
        }

        ngx_log_debug2(NGX_LOG_DEBUG_HTTP, r->connection->log, 0,
                       "test location: \"%*s\"",
                       (size_t) node->len, node->name);

        n = (len <= (size_t) node->len) ? len : node->len;

        rc = ngx_filename_cmp(uri, node->name, n);

        if (rc != 0) {
            node = (rc < 0) ? node->left : node->right;

            continue;
        }

        if (len > (size_t) node->len) {

            if (node->inclusive) {

                r->loc_conf = node->inclusive->loc_conf;
                rv = NGX_AGAIN;

                node = node->tree;
                uri += n;
                len -= n;

                continue;
            }

            /* exact only */

            node = node->right;

            continue;
        }

        if (len == (size_t) node->len) {

            if (node->exact) {
                r->loc_conf = node->exact->loc_conf;
                return NGX_OK;

            } else {
                r->loc_conf = node->inclusive->loc_conf;
                return NGX_AGAIN;
            }
        }

        /* len < node->len */

        if (len + 1 == (size_t) node->len && node->auto_redirect) {

            r->loc_conf = (node->exact) ? node->exact->loc_conf:
                                          node->inclusive->loc_conf;
            rv = NGX_DONE;
        }

        node = node->left;
    }
}


void *
ngx_http_test_content_type(ngx_http_request_t *r, ngx_hash_t *types_hash)
{
    u_char      c, *lowcase;
    size_t      len;
    ngx_uint_t  i, hash;

    if (types_hash->size == 0) {
        return (void *) 4;
    }

    if (r->headers_out.content_type.len == 0) {
        return NULL;
    }

    len = r->headers_out.content_type_len;

    if (r->headers_out.content_type_lowcase == NULL) {

        lowcase = ngx_pnalloc(r->pool, len);
        if (lowcase == NULL) {
            return NULL;
        }

        r->headers_out.content_type_lowcase = lowcase;

        hash = 0;

        for (i = 0; i < len; i++) {
            c = ngx_tolower(r->headers_out.content_type.data[i]);
            hash = ngx_hash(hash, c);
            lowcase[i] = c;
        }

        r->headers_out.content_type_hash = hash;
    }

    return ngx_hash_find(types_hash, r->headers_out.content_type_hash,
                         r->headers_out.content_type_lowcase, len);
}


ngx_int_t
ngx_http_set_content_type(ngx_http_request_t *r)
{
    u_char                     c, *exten;
    ngx_str_t                 *type;
    ngx_uint_t                 i, hash;
    ngx_http_core_loc_conf_t  *clcf;

    if (r->headers_out.content_type.len) {
        return NGX_OK;
    }

    clcf = ngx_http_get_module_loc_conf(r, ngx_http_core_module);

    if (r->exten.len) {

        hash = 0;

        for (i = 0; i < r->exten.len; i++) {
            c = r->exten.data[i];

            if (c >= 'A' && c <= 'Z') {

                exten = ngx_pnalloc(r->pool, r->exten.len);
                if (exten == NULL) {
                    return NGX_ERROR;
                }

                hash = ngx_hash_strlow(exten, r->exten.data, r->exten.len);

                r->exten.data = exten;

                break;
            }

            hash = ngx_hash(hash, c);
        }

        type = ngx_hash_find(&clcf->types_hash, hash,
                             r->exten.data, r->exten.len);

        if (type) {
            r->headers_out.content_type_len = type->len;
            r->headers_out.content_type = *type;

            return NGX_OK;
        }
    }

    r->headers_out.content_type_len = clcf->default_type.len;
    r->headers_out.content_type = clcf->default_type;

    return NGX_OK;
}


void
ngx_http_set_exten(ngx_http_request_t *r)
{
    ngx_int_t  i;

    ngx_str_null(&r->exten);

    for (i = r->uri.len - 1; i > 1; i--) {
        if (r->uri.data[i] == '.' && r->uri.data[i - 1] != '/') {

            r->exten.len = r->uri.len - i - 1;
            r->exten.data = &r->uri.data[i + 1];

            return;

        } else if (r->uri.data[i] == '/') {
            return;
        }
    }

    return;
}


ngx_int_t
ngx_http_set_etag(ngx_http_request_t *r)
{
    ngx_table_elt_t           *etag;
    ngx_http_core_loc_conf_t  *clcf;

    clcf = ngx_http_get_module_loc_conf(r, ngx_http_core_module);

    if (!clcf->etag) {
        return NGX_OK;
    }

    etag = ngx_list_push(&r->headers_out.headers);
    if (etag == NULL) {
        return NGX_ERROR;
    }

    etag->hash = 1;
    ngx_str_set(&etag->key, "ETag");

    etag->value.data = ngx_pnalloc(r->pool, NGX_OFF_T_LEN + NGX_TIME_T_LEN + 3);
    if (etag->value.data == NULL) {
        etag->hash = 0;
        return NGX_ERROR;
    }

    etag->value.len = ngx_sprintf(etag->value.data, "\"%xT-%xO\"",
                                  r->headers_out.last_modified_time,
                                  r->headers_out.content_length_n)
                      - etag->value.data;

    r->headers_out.etag = etag;

    return NGX_OK;
}


void
ngx_http_weak_etag(ngx_http_request_t *r)
{
    size_t            len;
    u_char           *p;
    ngx_table_elt_t  *etag;

    etag = r->headers_out.etag;

    if (etag == NULL) {
        return;
    }

    if (etag->value.len > 2
        && etag->value.data[0] == 'W'
        && etag->value.data[1] == '/')
    {
        return;
    }

    if (etag->value.len < 1 || etag->value.data[0] != '"') {
        r->headers_out.etag->hash = 0;
        r->headers_out.etag = NULL;
        return;
    }

    p = ngx_pnalloc(r->pool, etag->value.len + 2);
    if (p == NULL) {
        r->headers_out.etag->hash = 0;
        r->headers_out.etag = NULL;
        return;
    }

    len = ngx_sprintf(p, "W/%V", &etag->value) - p;

    etag->value.data = p;
    etag->value.len = len;
}


ngx_int_t
ngx_http_send_response(ngx_http_request_t *r, ngx_uint_t status,
    ngx_str_t *ct, ngx_http_complex_value_t *cv)
{
    ngx_int_t     rc;
    ngx_str_t     val;
    ngx_buf_t    *b;
    ngx_chain_t   out;

    rc = ngx_http_discard_request_body(r);

    if (rc != NGX_OK) {
        return rc;
    }

    r->headers_out.status = status;

    if (ngx_http_complex_value(r, cv, &val) != NGX_OK) {
        return NGX_HTTP_INTERNAL_SERVER_ERROR;
    }

    if (status == NGX_HTTP_MOVED_PERMANENTLY
        || status == NGX_HTTP_MOVED_TEMPORARILY
        || status == NGX_HTTP_SEE_OTHER
        || status == NGX_HTTP_TEMPORARY_REDIRECT
        || status == NGX_HTTP_PERMANENT_REDIRECT)
    {
        ngx_http_clear_location(r);

        r->headers_out.location = ngx_list_push(&r->headers_out.headers);
        if (r->headers_out.location == NULL) {
            return NGX_HTTP_INTERNAL_SERVER_ERROR;
        }

        r->headers_out.location->hash = 1;
        ngx_str_set(&r->headers_out.location->key, "Location");
        r->headers_out.location->value = val;

        return status;
    }

    r->headers_out.content_length_n = val.len;

    if (ct) {
        r->headers_out.content_type_len = ct->len;
        r->headers_out.content_type = *ct;

    } else {
        if (ngx_http_set_content_type(r) != NGX_OK) {
            return NGX_HTTP_INTERNAL_SERVER_ERROR;
        }
    }

    if (r != r->main && val.len == 0) {
        return ngx_http_send_header(r);
    }

    b = ngx_calloc_buf(r->pool);
    if (b == NULL) {
        return NGX_HTTP_INTERNAL_SERVER_ERROR;
    }

    b->pos = val.data;
    b->last = val.data + val.len;
    b->memory = val.len ? 1 : 0;
    b->last_buf = (r == r->main) ? 1 : 0;
    b->last_in_chain = 1;

    out.buf = b;
    out.next = NULL;

    rc = ngx_http_send_header(r);

    if (rc == NGX_ERROR || rc > NGX_OK || r->header_only) {
        return rc;
    }

    return ngx_http_output_filter(r, &out);
}


ngx_int_t
ngx_http_send_header(ngx_http_request_t *r)
{
    if (r->post_action) {
        return NGX_OK;
    }

    if (r->header_sent) {
        ngx_log_error(NGX_LOG_ALERT, r->connection->log, 0,
                      "header already sent");
        return NGX_ERROR;
    }

    if (r->err_status) {
        r->headers_out.status = r->err_status;
        r->headers_out.status_line.len = 0;
    }

    return ngx_http_top_header_filter(r);
}


ngx_int_t
ngx_http_output_filter(ngx_http_request_t *r, ngx_chain_t *in)
{
    ngx_int_t          rc;
    ngx_connection_t  *c;

    c = r->connection;

    ngx_log_debug2(NGX_LOG_DEBUG_HTTP, c->log, 0,
                   "http output filter \"%V?%V\"", &r->uri, &r->args);

    rc = ngx_http_top_body_filter(r, in);

    if (rc == NGX_ERROR) {
        /* NGX_ERROR may be returned by any filter */
        c->error = 1;
    }

    return rc;
}


u_char *
ngx_http_map_uri_to_path(ngx_http_request_t *r, ngx_str_t *path,
    size_t *root_length, size_t reserved)
{
    u_char                    *last;
    size_t                     alias;
    ngx_http_core_loc_conf_t  *clcf;

    clcf = ngx_http_get_module_loc_conf(r, ngx_http_core_module);

    alias = clcf->alias;

    if (alias && !r->valid_location) {
        ngx_log_error(NGX_LOG_ALERT, r->connection->log, 0,
                      "\"alias\" cannot be used in location \"%V\" "
                      "where URI was rewritten", &clcf->name);
        return NULL;
    }

    if (clcf->root_lengths == NULL) {

        *root_length = clcf->root.len;

        path->len = clcf->root.len + reserved + r->uri.len - alias + 1;

        path->data = ngx_pnalloc(r->pool, path->len);
        if (path->data == NULL) {
            return NULL;
        }

        last = ngx_copy(path->data, clcf->root.data, clcf->root.len);

    } else {

        if (alias == NGX_MAX_SIZE_T_VALUE) {
            reserved += r->add_uri_to_alias ? r->uri.len + 1 : 1;

        } else {
            reserved += r->uri.len - alias + 1;
        }

        if (ngx_http_script_run(r, path, clcf->root_lengths->elts, reserved,
                                clcf->root_values->elts)
            == NULL)
        {
            return NULL;
        }

        if (ngx_get_full_name(r->pool, (ngx_str_t *) &ngx_cycle->prefix, path)
            != NGX_OK)
        {
            return NULL;
        }

        *root_length = path->len - reserved;
        last = path->data + *root_length;

        if (alias == NGX_MAX_SIZE_T_VALUE) {
            if (!r->add_uri_to_alias) {
                *last = '\0';
                return last;
            }

            alias = 0;
        }
    }

    last = ngx_copy(last, r->uri.data + alias, r->uri.len - alias);
    *last = '\0';

    return last;
}


ngx_int_t
ngx_http_auth_basic_user(ngx_http_request_t *r)
{
    ngx_str_t   auth, encoded;
    ngx_uint_t  len;

    if (r->headers_in.user.len == 0 && r->headers_in.user.data != NULL) {
        return NGX_DECLINED;
    }

    if (r->headers_in.authorization == NULL) {
        r->headers_in.user.data = (u_char *) "";
        return NGX_DECLINED;
    }

    encoded = r->headers_in.authorization->value;

    if (encoded.len < sizeof("Basic ") - 1
        || ngx_strncasecmp(encoded.data, (u_char *) "Basic ",
                           sizeof("Basic ") - 1)
           != 0)
    {
        r->headers_in.user.data = (u_char *) "";
        return NGX_DECLINED;
    }

    encoded.len -= sizeof("Basic ") - 1;
    encoded.data += sizeof("Basic ") - 1;

    while (encoded.len && encoded.data[0] == ' ') {
        encoded.len--;
        encoded.data++;
    }

    if (encoded.len == 0) {
        r->headers_in.user.data = (u_char *) "";
        return NGX_DECLINED;
    }

    auth.len = ngx_base64_decoded_length(encoded.len);
    auth.data = ngx_pnalloc(r->pool, auth.len + 1);
    if (auth.data == NULL) {
        return NGX_ERROR;
    }

    if (ngx_decode_base64(&auth, &encoded) != NGX_OK) {
        r->headers_in.user.data = (u_char *) "";
        return NGX_DECLINED;
    }

    auth.data[auth.len] = '\0';

    for (len = 0; len < auth.len; len++) {
        if (auth.data[len] == ':') {
            break;
        }
    }

    if (len == 0 || len == auth.len) {
        r->headers_in.user.data = (u_char *) "";
        return NGX_DECLINED;
    }

    r->headers_in.user.len = len;
    r->headers_in.user.data = auth.data;
    r->headers_in.passwd.len = auth.len - len - 1;
    r->headers_in.passwd.data = &auth.data[len + 1];

    return NGX_OK;
}


#if (NGX_HTTP_GZIP)

ngx_int_t
ngx_http_gzip_ok(ngx_http_request_t *r)
{
    time_t                     date, expires;
    ngx_uint_t                 p;
    ngx_array_t               *cc;
    ngx_table_elt_t           *e, *d, *ae;
    ngx_http_core_loc_conf_t  *clcf;

    r->gzip_tested = 1;

    if (r != r->main) {
        return NGX_DECLINED;
    }

    ae = r->headers_in.accept_encoding;
    if (ae == NULL) {
        return NGX_DECLINED;
    }

    if (ae->value.len < sizeof("gzip") - 1) {
        return NGX_DECLINED;
    }

    /*
     * test first for the most common case "gzip,...":
     *   MSIE:    "gzip, deflate"
     *   Firefox: "gzip,deflate"
     *   Chrome:  "gzip,deflate,sdch"
     *   Safari:  "gzip, deflate"
     *   Opera:   "gzip, deflate"
     */

    if (ngx_memcmp(ae->value.data, "gzip,", 5) != 0
        && ngx_http_gzip_accept_encoding(&ae->value) != NGX_OK)
    {
        return NGX_DECLINED;
    }

    clcf = ngx_http_get_module_loc_conf(r, ngx_http_core_module);

    if (r->headers_in.msie6 && clcf->gzip_disable_msie6) {
        return NGX_DECLINED;
    }

    if (r->http_version < clcf->gzip_http_version) {
        return NGX_DECLINED;
    }

    if (r->headers_in.via == NULL) {
        goto ok;
    }

    p = clcf->gzip_proxied;

    if (p & NGX_HTTP_GZIP_PROXIED_OFF) {
        return NGX_DECLINED;
    }

    if (p & NGX_HTTP_GZIP_PROXIED_ANY) {
        goto ok;
    }

    if (r->headers_in.authorization && (p & NGX_HTTP_GZIP_PROXIED_AUTH)) {
        goto ok;
    }

    e = r->headers_out.expires;

    if (e) {

        if (!(p & NGX_HTTP_GZIP_PROXIED_EXPIRED)) {
            return NGX_DECLINED;
        }

        expires = ngx_parse_http_time(e->value.data, e->value.len);
        if (expires == NGX_ERROR) {
            return NGX_DECLINED;
        }

        d = r->headers_out.date;

        if (d) {
            date = ngx_parse_http_time(d->value.data, d->value.len);
            if (date == NGX_ERROR) {
                return NGX_DECLINED;
            }

        } else {
            date = ngx_time();
        }

        if (expires < date) {
            goto ok;
        }

        return NGX_DECLINED;
    }

    cc = &r->headers_out.cache_control;

    if (cc->elts) {

        if ((p & NGX_HTTP_GZIP_PROXIED_NO_CACHE)
            && ngx_http_parse_multi_header_lines(cc, &ngx_http_gzip_no_cache,
                                                 NULL)
               >= 0)
        {
            goto ok;
        }

        if ((p & NGX_HTTP_GZIP_PROXIED_NO_STORE)
            && ngx_http_parse_multi_header_lines(cc, &ngx_http_gzip_no_store,
                                                 NULL)
               >= 0)
        {
            goto ok;
        }

        if ((p & NGX_HTTP_GZIP_PROXIED_PRIVATE)
            && ngx_http_parse_multi_header_lines(cc, &ngx_http_gzip_private,
                                                 NULL)
               >= 0)
        {
            goto ok;
        }

        return NGX_DECLINED;
    }

    if ((p & NGX_HTTP_GZIP_PROXIED_NO_LM) && r->headers_out.last_modified) {
        return NGX_DECLINED;
    }

    if ((p & NGX_HTTP_GZIP_PROXIED_NO_ETAG) && r->headers_out.etag) {
        return NGX_DECLINED;
    }

ok:

#if (NGX_PCRE)

    if (clcf->gzip_disable && r->headers_in.user_agent) {

        if (ngx_regex_exec_array(clcf->gzip_disable,
                                 &r->headers_in.user_agent->value,
                                 r->connection->log)
            != NGX_DECLINED)
        {
            return NGX_DECLINED;
        }
    }

#endif

    r->gzip_ok = 1;

    return NGX_OK;
}


/*
 * gzip is enabled for the following quantities:
 *     "gzip; q=0.001" ... "gzip; q=1.000"
 * gzip is disabled for the following quantities:
 *     "gzip; q=0" ... "gzip; q=0.000", and for any invalid cases
 */

static ngx_int_t
ngx_http_gzip_accept_encoding(ngx_str_t *ae)
{
    u_char  *p, *start, *last;

    start = ae->data;
    last = start + ae->len;

    for ( ;; ) {
        p = ngx_strcasestrn(start, "gzip", 4 - 1);
        if (p == NULL) {
            return NGX_DECLINED;
        }

        if (p == start || (*(p - 1) == ',' || *(p - 1) == ' ')) {
            break;
        }

        start = p + 4;
    }

    p += 4;

    while (p < last) {
        switch (*p++) {
        case ',':
            return NGX_OK;
        case ';':
            goto quantity;
        case ' ':
            continue;
        default:
            return NGX_DECLINED;
        }
    }

    return NGX_OK;

quantity:

    while (p < last) {
        switch (*p++) {
        case 'q':
        case 'Q':
            goto equal;
        case ' ':
            continue;
        default:
            return NGX_DECLINED;
        }
    }

    return NGX_OK;

equal:

    if (p + 2 > last || *p++ != '=') {
        return NGX_DECLINED;
    }

    if (ngx_http_gzip_quantity(p, last) == 0) {
        return NGX_DECLINED;
    }

    return NGX_OK;
}


static ngx_uint_t
ngx_http_gzip_quantity(u_char *p, u_char *last)
{
    u_char      c;
    ngx_uint_t  n, q;

    c = *p++;

    if (c != '0' && c != '1') {
        return 0;
    }

    q = (c - '0') * 100;

    if (p == last) {
        return q;
    }

    c = *p++;

    if (c == ',' || c == ' ') {
        return q;
    }

    if (c != '.') {
        return 0;
    }

    n = 0;

    while (p < last) {
        c = *p++;

        if (c == ',' || c == ' ') {
            break;
        }

        if (c >= '0' && c <= '9') {
            q += c - '0';
            n++;
            continue;
        }

        return 0;
    }

    if (q > 100 || n > 3) {
        return 0;
    }

    return q;
}

#endif


ngx_int_t
ngx_http_subrequest(ngx_http_request_t *r,
    ngx_str_t *uri, ngx_str_t *args, ngx_http_request_t **psr,
    ngx_http_post_subrequest_t *ps, ngx_uint_t flags)
{
    ngx_time_t                    *tp;
    ngx_connection_t              *c;
    ngx_http_request_t            *sr;
    ngx_http_core_srv_conf_t      *cscf;
    ngx_http_postponed_request_t  *pr, *p;

    if (r->subrequests == 0) {
        ngx_log_error(NGX_LOG_ERR, r->connection->log, 0,
                      "subrequests cycle while processing \"%V\"", uri);
        return NGX_ERROR;
    }

    /*
     * 1000 is reserved for other purposes.
     */
    if (r->main->count >= 65535 - 1000) {
        ngx_log_error(NGX_LOG_CRIT, r->connection->log, 0,
                      "request reference counter overflow "
                      "while processing \"%V\"", uri);
        return NGX_ERROR;
    }

    if (r->subrequest_in_memory) {
        ngx_log_error(NGX_LOG_ERR, r->connection->log, 0,
                      "nested in-memory subrequest \"%V\"", uri);
        return NGX_ERROR;
    }

    sr = ngx_pcalloc(r->pool, sizeof(ngx_http_request_t));
    if (sr == NULL) {
        return NGX_ERROR;
    }

    sr->signature = NGX_HTTP_MODULE;

    c = r->connection;
    sr->connection = c;

    sr->ctx = ngx_pcalloc(r->pool, sizeof(void *) * ngx_http_max_module);
    if (sr->ctx == NULL) {
        return NGX_ERROR;
    }

    if (ngx_list_init(&sr->headers_out.headers, r->pool, 20,
                      sizeof(ngx_table_elt_t))
        != NGX_OK)
    {
        return NGX_ERROR;
    }

    if (ngx_list_init(&sr->headers_out.trailers, r->pool, 4,
                      sizeof(ngx_table_elt_t))
        != NGX_OK)
    {
        return NGX_ERROR;
    }

    cscf = ngx_http_get_module_srv_conf(r, ngx_http_core_module);
    sr->main_conf = cscf->ctx->main_conf;
    sr->srv_conf = cscf->ctx->srv_conf;
    sr->loc_conf = cscf->ctx->loc_conf;

    sr->pool = r->pool;

    sr->headers_in = r->headers_in;

    ngx_http_clear_content_length(sr);
    ngx_http_clear_accept_ranges(sr);
    ngx_http_clear_last_modified(sr);

    sr->request_body = r->request_body;

#if (NGX_HTTP_V2)
    sr->stream = r->stream;
#endif

    sr->method = NGX_HTTP_GET;
    sr->http_version = r->http_version;

    sr->request_line = r->request_line;
    sr->uri = *uri;

    if (args) {
        sr->args = *args;
    }

    ngx_log_debug2(NGX_LOG_DEBUG_HTTP, c->log, 0,
                   "http subrequest \"%V?%V\"", uri, &sr->args);

    sr->subrequest_in_memory = (flags & NGX_HTTP_SUBREQUEST_IN_MEMORY) != 0;
    sr->waited = (flags & NGX_HTTP_SUBREQUEST_WAITED) != 0;
    sr->background = (flags & NGX_HTTP_SUBREQUEST_BACKGROUND) != 0;

    sr->unparsed_uri = r->unparsed_uri;
    sr->method_name = ngx_http_core_get_method;
    sr->http_protocol = r->http_protocol;
    sr->schema = r->schema;

    ngx_http_set_exten(sr);

    sr->main = r->main;
    sr->parent = r;
    sr->post_subrequest = ps;
    sr->read_event_handler = ngx_http_request_empty_handler;
    sr->write_event_handler = ngx_http_handler;

    sr->variables = r->variables;

    sr->log_handler = r->log_handler;

    if (sr->subrequest_in_memory) {
        sr->filter_need_in_memory = 1;
    }

    if (!sr->background) {
        if (c->data == r && r->postponed == NULL) {
            c->data = sr;
        }

        pr = ngx_palloc(r->pool, sizeof(ngx_http_postponed_request_t));
        if (pr == NULL) {
            return NGX_ERROR;
        }

        pr->request = sr;
        pr->out = NULL;
        pr->next = NULL;

        if (r->postponed) {
            for (p = r->postponed; p->next; p = p->next) { /* void */ }
            p->next = pr;

        } else {
            r->postponed = pr;
        }
    }

    sr->internal = 1;

    sr->discard_body = r->discard_body;
    sr->expect_tested = 1;
    sr->main_filter_need_in_memory = r->main_filter_need_in_memory;

    sr->uri_changes = NGX_HTTP_MAX_URI_CHANGES + 1;
    sr->subrequests = r->subrequests - 1;

    tp = ngx_timeofday();
    sr->start_sec = tp->sec;
    sr->start_msec = tp->msec;

    r->main->count++;

    *psr = sr;

    if (flags & NGX_HTTP_SUBREQUEST_CLONE) {
        sr->method = r->method;
        sr->method_name = r->method_name;
        sr->loc_conf = r->loc_conf;
        sr->valid_location = r->valid_location;
        sr->valid_unparsed_uri = r->valid_unparsed_uri;
        sr->content_handler = r->content_handler;
        sr->phase_handler = r->phase_handler;
        sr->write_event_handler = ngx_http_core_run_phases;

#if (NGX_PCRE)
        sr->ncaptures = r->ncaptures;
        sr->captures = r->captures;
        sr->captures_data = r->captures_data;
        sr->realloc_captures = 1;
        r->realloc_captures = 1;
#endif

        ngx_http_update_location_config(sr);
    }

    return ngx_http_post_request(sr, NULL);
}


ngx_int_t
ngx_http_internal_redirect(ngx_http_request_t *r,
    ngx_str_t *uri, ngx_str_t *args)
{
    ngx_http_core_srv_conf_t  *cscf;

    r->uri_changes--;

    if (r->uri_changes == 0) {
        ngx_log_error(NGX_LOG_ERR, r->connection->log, 0,
                      "rewrite or internal redirection cycle "
                      "while internally redirecting to \"%V\"", uri);

        r->main->count++;
        ngx_http_finalize_request(r, NGX_HTTP_INTERNAL_SERVER_ERROR);
        return NGX_DONE;
    }

    r->uri = *uri;

    if (args) {
        r->args = *args;

    } else {
        ngx_str_null(&r->args);
    }

    ngx_log_debug2(NGX_LOG_DEBUG_HTTP, r->connection->log, 0,
                   "internal redirect: \"%V?%V\"", uri, &r->args);

    ngx_http_set_exten(r);

    /* clear the modules contexts */
    ngx_memzero(r->ctx, sizeof(void *) * ngx_http_max_module);

    cscf = ngx_http_get_module_srv_conf(r, ngx_http_core_module);
    r->loc_conf = cscf->ctx->loc_conf;

    ngx_http_update_location_config(r);

#if (NGX_HTTP_CACHE)
    r->cache = NULL;
#endif

    r->internal = 1;
    r->valid_unparsed_uri = 0;
    r->add_uri_to_alias = 0;
    r->main->count++;

    ngx_http_handler(r);

    return NGX_DONE;
}


ngx_int_t
ngx_http_named_location(ngx_http_request_t *r, ngx_str_t *name)
{
    ngx_http_core_srv_conf_t    *cscf;
    ngx_http_core_loc_conf_t   **clcfp;
    ngx_http_core_main_conf_t   *cmcf;

    r->main->count++;
    r->uri_changes--;

    if (r->uri_changes == 0) {
        ngx_log_error(NGX_LOG_ERR, r->connection->log, 0,
                      "rewrite or internal redirection cycle "
                      "while redirect to named location \"%V\"", name);

        ngx_http_finalize_request(r, NGX_HTTP_INTERNAL_SERVER_ERROR);
        return NGX_DONE;
    }

    if (r->uri.len == 0) {
        ngx_log_error(NGX_LOG_ERR, r->connection->log, 0,
                      "empty URI in redirect to named location \"%V\"", name);

        ngx_http_finalize_request(r, NGX_HTTP_INTERNAL_SERVER_ERROR);
        return NGX_DONE;
    }

    cscf = ngx_http_get_module_srv_conf(r, ngx_http_core_module);

    if (cscf->named_locations) {

        for (clcfp = cscf->named_locations; *clcfp; clcfp++) {

            ngx_log_debug1(NGX_LOG_DEBUG_HTTP, r->connection->log, 0,
                           "test location: \"%V\"", &(*clcfp)->name);

            if (name->len != (*clcfp)->name.len
                || ngx_strncmp(name->data, (*clcfp)->name.data, name->len) != 0)
            {
                continue;
            }

            ngx_log_debug3(NGX_LOG_DEBUG_HTTP, r->connection->log, 0,
                           "using location: %V \"%V?%V\"",
                           name, &r->uri, &r->args);

            r->internal = 1;
            r->content_handler = NULL;
            r->uri_changed = 0;
            r->loc_conf = (*clcfp)->loc_conf;

            /* clear the modules contexts */
            ngx_memzero(r->ctx, sizeof(void *) * ngx_http_max_module);

            ngx_http_update_location_config(r);

            cmcf = ngx_http_get_module_main_conf(r, ngx_http_core_module);

            r->phase_handler = cmcf->phase_engine.location_rewrite_index;

            r->write_event_handler = ngx_http_core_run_phases;
            ngx_http_core_run_phases(r);

            return NGX_DONE;
        }
    }

    ngx_log_error(NGX_LOG_ERR, r->connection->log, 0,
                  "could not find named location \"%V\"", name);

    ngx_http_finalize_request(r, NGX_HTTP_INTERNAL_SERVER_ERROR);

    return NGX_DONE;
}


ngx_http_cleanup_t *
ngx_http_cleanup_add(ngx_http_request_t *r, size_t size)
{
    ngx_http_cleanup_t  *cln;

    r = r->main;

    cln = ngx_palloc(r->pool, sizeof(ngx_http_cleanup_t));
    if (cln == NULL) {
        return NULL;
    }

    if (size) {
        cln->data = ngx_palloc(r->pool, size);
        if (cln->data == NULL) {
            return NULL;
        }

    } else {
        cln->data = NULL;
    }

    cln->handler = NULL;
    cln->next = r->cleanup;

    r->cleanup = cln;

    ngx_log_debug1(NGX_LOG_DEBUG_HTTP, r->connection->log, 0,
                   "http cleanup add: %p", cln);

    return cln;
}


ngx_int_t
ngx_http_set_disable_symlinks(ngx_http_request_t *r,
    ngx_http_core_loc_conf_t *clcf, ngx_str_t *path, ngx_open_file_info_t *of)
{
#if (NGX_HAVE_OPENAT)
    u_char     *p;
    ngx_str_t   from;

    of->disable_symlinks = clcf->disable_symlinks;

    if (clcf->disable_symlinks_from == NULL) {
        return NGX_OK;
    }

    if (ngx_http_complex_value(r, clcf->disable_symlinks_from, &from)
        != NGX_OK)
    {
        return NGX_ERROR;
    }

    if (from.len == 0
        || from.len > path->len
        || ngx_memcmp(path->data, from.data, from.len) != 0)
    {
        return NGX_OK;
    }

    if (from.len == path->len) {
        of->disable_symlinks = NGX_DISABLE_SYMLINKS_OFF;
        return NGX_OK;
    }

    p = path->data + from.len;

    if (*p == '/') {
        of->disable_symlinks_from = from.len;
        return NGX_OK;
    }

    p--;

    if (*p == '/') {
        of->disable_symlinks_from = from.len - 1;
    }
#endif

    return NGX_OK;
}


ngx_int_t
ngx_http_get_forwarded_addr(ngx_http_request_t *r, ngx_addr_t *addr,
    ngx_array_t *headers, ngx_str_t *value, ngx_array_t *proxies,
    int recursive)
{
    ngx_int_t          rc;
    ngx_uint_t         i, found;
    ngx_table_elt_t  **h;

    if (headers == NULL) {
        return ngx_http_get_forwarded_addr_internal(r, addr, value->data,
                                                    value->len, proxies,
                                                    recursive);
    }

    i = headers->nelts;
    h = headers->elts;

    rc = NGX_DECLINED;

    found = 0;

    while (i-- > 0) {
        rc = ngx_http_get_forwarded_addr_internal(r, addr, h[i]->value.data,
                                                  h[i]->value.len, proxies,
                                                  recursive);

        if (!recursive) {
            break;
        }

        if (rc == NGX_DECLINED && found) {
            rc = NGX_DONE;
            break;
        }

        if (rc != NGX_OK) {
            break;
        }

        found = 1;
    }

    return rc;
}


static ngx_int_t
ngx_http_get_forwarded_addr_internal(ngx_http_request_t *r, ngx_addr_t *addr,
    u_char *xff, size_t xfflen, ngx_array_t *proxies, int recursive)
{
    u_char      *p;
    ngx_addr_t   paddr;
    ngx_uint_t   found;

    found = 0;

    do {

        if (ngx_cidr_match(addr->sockaddr, proxies) != NGX_OK) {
            return found ? NGX_DONE : NGX_DECLINED;
        }

        for (p = xff + xfflen - 1; p > xff; p--, xfflen--) {
            if (*p != ' ' && *p != ',') {
                break;
            }
        }

        for ( /* void */ ; p > xff; p--) {
            if (*p == ' ' || *p == ',') {
                p++;
                break;
            }
        }

        if (ngx_parse_addr_port(r->pool, &paddr, p, xfflen - (p - xff))
            != NGX_OK)
        {
            return found ? NGX_DONE : NGX_DECLINED;
        }

        *addr = paddr;
        found = 1;
        xfflen = p - 1 - xff;

    } while (recursive && p > xff);

    return NGX_OK;
}


static char *
ngx_http_core_server(ngx_conf_t *cf, ngx_command_t *cmd, void *dummy)
{
    char                        *rv;
    void                        *mconf;
    size_t                       len;
    u_char                      *p;
    ngx_uint_t                   i;
    ngx_conf_t                   pcf;
    ngx_http_module_t           *module;
    struct sockaddr_in          *sin;
    ngx_http_conf_ctx_t         *ctx, *http_ctx;
    ngx_http_listen_opt_t        lsopt;
    ngx_http_core_srv_conf_t    *cscf, **cscfp;
    ngx_http_core_main_conf_t   *cmcf;

    ctx = ngx_pcalloc(cf->pool, sizeof(ngx_http_conf_ctx_t));
    if (ctx == NULL) {
        return NGX_CONF_ERROR;
    }

    http_ctx = cf->ctx;
    ctx->main_conf = http_ctx->main_conf;

    /* the server{}'s srv_conf */

    ctx->srv_conf = ngx_pcalloc(cf->pool, sizeof(void *) * ngx_http_max_module);
    if (ctx->srv_conf == NULL) {
        return NGX_CONF_ERROR;
    }

    /* the server{}'s loc_conf */

    ctx->loc_conf = ngx_pcalloc(cf->pool, sizeof(void *) * ngx_http_max_module);
    if (ctx->loc_conf == NULL) {
        return NGX_CONF_ERROR;
    }

    for (i = 0; cf->cycle->modules[i]; i++) {
        if (cf->cycle->modules[i]->type != NGX_HTTP_MODULE) {
            continue;
        }

        module = cf->cycle->modules[i]->ctx;

        if (module->create_srv_conf) {
            mconf = module->create_srv_conf(cf);
            if (mconf == NULL) {
                return NGX_CONF_ERROR;
            }

            ctx->srv_conf[cf->cycle->modules[i]->ctx_index] = mconf;
        }

        if (module->create_loc_conf) {
            mconf = module->create_loc_conf(cf);
            if (mconf == NULL) {
                return NGX_CONF_ERROR;
            }

            ctx->loc_conf[cf->cycle->modules[i]->ctx_index] = mconf;
        }
    }


    /* the server configuration context */

    cscf = ctx->srv_conf[ngx_http_core_module.ctx_index];
    cscf->ctx = ctx;


    cmcf = ctx->main_conf[ngx_http_core_module.ctx_index];

    cscfp = ngx_array_push(&cmcf->servers);
    if (cscfp == NULL) {
        return NGX_CONF_ERROR;
    }

    *cscfp = cscf;


    /* parse inside server{} */

    pcf = *cf;
    cf->ctx = ctx;
    cf->cmd_type = NGX_HTTP_SRV_CONF;

    rv = ngx_conf_parse(cf, NULL);

    *cf = pcf;

    if (rv == NGX_CONF_OK && !cscf->listen) {
        ngx_memzero(&lsopt, sizeof(ngx_http_listen_opt_t));

        p = ngx_pcalloc(cf->pool, sizeof(struct sockaddr_in));
        if (p == NULL) {
            return NGX_CONF_ERROR;
        }

        lsopt.sockaddr = (struct sockaddr *) p;

        sin = (struct sockaddr_in *) p;

        sin->sin_family = AF_INET;
#if (NGX_WIN32)
        sin->sin_port = htons(80);
#else
        sin->sin_port = htons((getuid() == 0) ? 80 : 8000);
#endif
        sin->sin_addr.s_addr = INADDR_ANY;

        lsopt.socklen = sizeof(struct sockaddr_in);

        lsopt.backlog = NGX_LISTEN_BACKLOG;
        lsopt.rcvbuf = -1;
        lsopt.sndbuf = -1;
#if (NGX_HAVE_SETFIB)
        lsopt.setfib = -1;
#endif
#if (NGX_HAVE_TCP_FASTOPEN)
        lsopt.fastopen = -1;
#endif
        lsopt.wildcard = 1;

        len = NGX_INET_ADDRSTRLEN + sizeof(":65535") - 1;

        p = ngx_pnalloc(cf->pool, len);
        if (p == NULL) {
            return NGX_CONF_ERROR;
        }

        lsopt.addr_text.data = p;
        lsopt.addr_text.len = ngx_sock_ntop(lsopt.sockaddr, lsopt.socklen, p,
                                            len, 1);

        if (ngx_http_add_listen(cf, cscf, &lsopt) != NGX_OK) {
            return NGX_CONF_ERROR;
        }
    }

    return rv;
}


static char *
ngx_http_core_location(ngx_conf_t *cf, ngx_command_t *cmd, void *dummy)
{
    char                      *rv;
    u_char                    *mod;
    size_t                     len;
    ngx_str_t                 *value, *name;
    ngx_uint_t                 i;
    ngx_conf_t                 save;
    ngx_http_module_t         *module;
    ngx_http_conf_ctx_t       *ctx, *pctx;
    ngx_http_core_loc_conf_t  *clcf, *pclcf;

    ctx = ngx_pcalloc(cf->pool, sizeof(ngx_http_conf_ctx_t));
    if (ctx == NULL) {
        return NGX_CONF_ERROR;
    }

    pctx = cf->ctx;
    ctx->main_conf = pctx->main_conf;
    ctx->srv_conf = pctx->srv_conf;

    ctx->loc_conf = ngx_pcalloc(cf->pool, sizeof(void *) * ngx_http_max_module);
    if (ctx->loc_conf == NULL) {
        return NGX_CONF_ERROR;
    }

    for (i = 0; cf->cycle->modules[i]; i++) {
        if (cf->cycle->modules[i]->type != NGX_HTTP_MODULE) {
            continue;
        }

        module = cf->cycle->modules[i]->ctx;

        if (module->create_loc_conf) {
            ctx->loc_conf[cf->cycle->modules[i]->ctx_index] =
                                                   module->create_loc_conf(cf);
            if (ctx->loc_conf[cf->cycle->modules[i]->ctx_index] == NULL) {
                return NGX_CONF_ERROR;
            }
        }
    }

    clcf = ctx->loc_conf[ngx_http_core_module.ctx_index];
    clcf->loc_conf = ctx->loc_conf;

    value = cf->args->elts;

    if (cf->args->nelts == 3) {

        len = value[1].len;
        mod = value[1].data;
        name = &value[2];

        if (len == 1 && mod[0] == '=') {

            clcf->name = *name;
            clcf->exact_match = 1;

        } else if (len == 2 && mod[0] == '^' && mod[1] == '~') {

            clcf->name = *name;
            clcf->noregex = 1;

        } else if (len == 1 && mod[0] == '~') {

            if (ngx_http_core_regex_location(cf, clcf, name, 0) != NGX_OK) {
                return NGX_CONF_ERROR;
            }

        } else if (len == 2 && mod[0] == '~' && mod[1] == '*') {

            if (ngx_http_core_regex_location(cf, clcf, name, 1) != NGX_OK) {
                return NGX_CONF_ERROR;
            }

        } else {
            ngx_conf_log_error(NGX_LOG_EMERG, cf, 0,
                               "invalid location modifier \"%V\"", &value[1]);
            return NGX_CONF_ERROR;
        }

    } else {

        name = &value[1];

        if (name->data[0] == '=') {

            clcf->name.len = name->len - 1;
            clcf->name.data = name->data + 1;
            clcf->exact_match = 1;

        } else if (name->data[0] == '^' && name->data[1] == '~') {

            clcf->name.len = name->len - 2;
            clcf->name.data = name->data + 2;
            clcf->noregex = 1;

        } else if (name->data[0] == '~') {

            name->len--;
            name->data++;

            if (name->data[0] == '*') {

                name->len--;
                name->data++;

                if (ngx_http_core_regex_location(cf, clcf, name, 1) != NGX_OK) {
                    return NGX_CONF_ERROR;
                }

            } else {
                if (ngx_http_core_regex_location(cf, clcf, name, 0) != NGX_OK) {
                    return NGX_CONF_ERROR;
                }
            }

        } else {

            clcf->name = *name;

            if (name->data[0] == '@') {
                clcf->named = 1;
            }
        }
    }

    pclcf = pctx->loc_conf[ngx_http_core_module.ctx_index];

    if (cf->cmd_type == NGX_HTTP_LOC_CONF) {

        /* nested location */

#if 0
        clcf->prev_location = pclcf;
#endif

        if (pclcf->exact_match) {
            ngx_conf_log_error(NGX_LOG_EMERG, cf, 0,
                               "location \"%V\" cannot be inside "
                               "the exact location \"%V\"",
                               &clcf->name, &pclcf->name);
            return NGX_CONF_ERROR;
        }

        if (pclcf->named) {
            ngx_conf_log_error(NGX_LOG_EMERG, cf, 0,
                               "location \"%V\" cannot be inside "
                               "the named location \"%V\"",
                               &clcf->name, &pclcf->name);
            return NGX_CONF_ERROR;
        }

        if (clcf->named) {
            ngx_conf_log_error(NGX_LOG_EMERG, cf, 0,
                               "named location \"%V\" can be "
                               "on the server level only",
                               &clcf->name);
            return NGX_CONF_ERROR;
        }

        len = pclcf->name.len;

#if (NGX_PCRE)
        if (clcf->regex == NULL
            && ngx_filename_cmp(clcf->name.data, pclcf->name.data, len) != 0)
#else
        if (ngx_filename_cmp(clcf->name.data, pclcf->name.data, len) != 0)
#endif
        {
            ngx_conf_log_error(NGX_LOG_EMERG, cf, 0,
                               "location \"%V\" is outside location \"%V\"",
                               &clcf->name, &pclcf->name);
            return NGX_CONF_ERROR;
        }
    }

    if (ngx_http_add_location(cf, &pclcf->locations, clcf) != NGX_OK) {
        return NGX_CONF_ERROR;
    }

    save = *cf;
    cf->ctx = ctx;
    cf->cmd_type = NGX_HTTP_LOC_CONF;

    rv = ngx_conf_parse(cf, NULL);

    *cf = save;

    return rv;
}


static ngx_int_t
ngx_http_core_regex_location(ngx_conf_t *cf, ngx_http_core_loc_conf_t *clcf,
    ngx_str_t *regex, ngx_uint_t caseless)
{
#if (NGX_PCRE)
    ngx_regex_compile_t  rc;
    u_char               errstr[NGX_MAX_CONF_ERRSTR];

    ngx_memzero(&rc, sizeof(ngx_regex_compile_t));

    rc.pattern = *regex;
    rc.err.len = NGX_MAX_CONF_ERRSTR;
    rc.err.data = errstr;

#if (NGX_HAVE_CASELESS_FILESYSTEM)
    rc.options = NGX_REGEX_CASELESS;
#else
    rc.options = caseless ? NGX_REGEX_CASELESS : 0;
#endif

    clcf->regex = ngx_http_regex_compile(cf, &rc);
    if (clcf->regex == NULL) {
        return NGX_ERROR;
    }

    clcf->name = *regex;

    return NGX_OK;

#else

    ngx_conf_log_error(NGX_LOG_EMERG, cf, 0,
                       "using regex \"%V\" requires PCRE library",
                       regex);
    return NGX_ERROR;

#endif
}


static char *
ngx_http_core_types(ngx_conf_t *cf, ngx_command_t *cmd, void *conf)
{
    ngx_http_core_loc_conf_t *clcf = conf;

    char        *rv;
    ngx_conf_t   save;

    if (clcf->types == NULL) {
        clcf->types = ngx_array_create(cf->pool, 64, sizeof(ngx_hash_key_t));
        if (clcf->types == NULL) {
            return NGX_CONF_ERROR;
        }
    }

    save = *cf;
    cf->handler = ngx_http_core_type;
    cf->handler_conf = conf;

    rv = ngx_conf_parse(cf, NULL);

    *cf = save;

    return rv;
}


static char *
ngx_http_core_type(ngx_conf_t *cf, ngx_command_t *dummy, void *conf)
{
    ngx_http_core_loc_conf_t *clcf = conf;

    ngx_str_t       *value, *content_type, *old;
    ngx_uint_t       i, n, hash;
    ngx_hash_key_t  *type;

    value = cf->args->elts;

    if (ngx_strcmp(value[0].data, "include") == 0) {
        if (cf->args->nelts != 2) {
            ngx_conf_log_error(NGX_LOG_EMERG, cf, 0,
                               "invalid number of arguments"
                               " in \"include\" directive");
            return NGX_CONF_ERROR;
        }

        return ngx_conf_include(cf, dummy, conf);
    }

    content_type = ngx_palloc(cf->pool, sizeof(ngx_str_t));
    if (content_type == NULL) {
        return NGX_CONF_ERROR;
    }

    *content_type = value[0];

    for (i = 1; i < cf->args->nelts; i++) {

        hash = ngx_hash_strlow(value[i].data, value[i].data, value[i].len);

        type = clcf->types->elts;
        for (n = 0; n < clcf->types->nelts; n++) {
            if (ngx_strcmp(value[i].data, type[n].key.data) == 0) {
                old = type[n].value;
                type[n].value = content_type;

                ngx_conf_log_error(NGX_LOG_WARN, cf, 0,
                                   "duplicate extension \"%V\", "
                                   "content type: \"%V\", "
                                   "previous content type: \"%V\"",
                                   &value[i], content_type, old);
                goto next;
            }
        }


        type = ngx_array_push(clcf->types);
        if (type == NULL) {
            return NGX_CONF_ERROR;
        }

        type->key = value[i];
        type->key_hash = hash;
        type->value = content_type;

    next:
        continue;
    }

    return NGX_CONF_OK;
}


static ngx_int_t
ngx_http_core_preconfiguration(ngx_conf_t *cf)
{
    return ngx_http_variables_add_core_vars(cf);
}


static ngx_int_t
ngx_http_core_postconfiguration(ngx_conf_t *cf)
{
    ngx_http_top_request_body_filter = ngx_http_request_body_save_filter;

    return NGX_OK;
}


static void *
ngx_http_core_create_main_conf(ngx_conf_t *cf)
{
    ngx_http_core_main_conf_t  *cmcf;

    cmcf = ngx_pcalloc(cf->pool, sizeof(ngx_http_core_main_conf_t));
    if (cmcf == NULL) {
        return NULL;
    }

    if (ngx_array_init(&cmcf->servers, cf->pool, 4,
                       sizeof(ngx_http_core_srv_conf_t *))
        != NGX_OK)
    {
        return NULL;
    }

    cmcf->server_names_hash_max_size = NGX_CONF_UNSET_UINT;
    cmcf->server_names_hash_bucket_size = NGX_CONF_UNSET_UINT;

    cmcf->variables_hash_max_size = NGX_CONF_UNSET_UINT;
    cmcf->variables_hash_bucket_size = NGX_CONF_UNSET_UINT;

    return cmcf;
}


static char *
ngx_http_core_init_main_conf(ngx_conf_t *cf, void *conf)
{
    ngx_http_core_main_conf_t *cmcf = conf;

    ngx_conf_init_uint_value(cmcf->server_names_hash_max_size, 512);
    ngx_conf_init_uint_value(cmcf->server_names_hash_bucket_size,
                             ngx_cacheline_size);

    cmcf->server_names_hash_bucket_size =
            ngx_align(cmcf->server_names_hash_bucket_size, ngx_cacheline_size);


    ngx_conf_init_uint_value(cmcf->variables_hash_max_size, 1024);
    ngx_conf_init_uint_value(cmcf->variables_hash_bucket_size, 64);

    cmcf->variables_hash_bucket_size =
               ngx_align(cmcf->variables_hash_bucket_size, ngx_cacheline_size);

    if (cmcf->ncaptures) {
        cmcf->ncaptures = (cmcf->ncaptures + 1) * 3;
    }

    return NGX_CONF_OK;
}


static void *
ngx_http_core_create_srv_conf(ngx_conf_t *cf)
{
    ngx_http_core_srv_conf_t  *cscf;

    cscf = ngx_pcalloc(cf->pool, sizeof(ngx_http_core_srv_conf_t));
    if (cscf == NULL) {
        return NULL;
    }

    /*
     * set by ngx_pcalloc():
     *
     *     conf->client_large_buffers.num = 0;
     */

    if (ngx_array_init(&cscf->server_names, cf->temp_pool, 4,
                       sizeof(ngx_http_server_name_t))
        != NGX_OK)
    {
        return NULL;
    }

    cscf->connection_pool_size = NGX_CONF_UNSET_SIZE;
    cscf->request_pool_size = NGX_CONF_UNSET_SIZE;
    cscf->client_header_timeout = NGX_CONF_UNSET_MSEC;
    cscf->client_header_buffer_size = NGX_CONF_UNSET_SIZE;
    cscf->ignore_invalid_headers = NGX_CONF_UNSET;
    cscf->merge_slashes = NGX_CONF_UNSET;
    cscf->underscores_in_headers = NGX_CONF_UNSET;

    cscf->file_name = cf->conf_file->file.name.data;
    cscf->line = cf->conf_file->line;

    return cscf;
}


static char *
ngx_http_core_merge_srv_conf(ngx_conf_t *cf, void *parent, void *child)
{
    ngx_http_core_srv_conf_t *prev = parent;
    ngx_http_core_srv_conf_t *conf = child;

    ngx_str_t                name;
    ngx_http_server_name_t  *sn;

    /* TODO: it does not merge, it inits only */

    ngx_conf_merge_size_value(conf->connection_pool_size,
                              prev->connection_pool_size, 64 * sizeof(void *));
    ngx_conf_merge_size_value(conf->request_pool_size,
                              prev->request_pool_size, 4096);
    ngx_conf_merge_msec_value(conf->client_header_timeout,
                              prev->client_header_timeout, 60000);
    ngx_conf_merge_size_value(conf->client_header_buffer_size,
                              prev->client_header_buffer_size, 1024);
    ngx_conf_merge_bufs_value(conf->large_client_header_buffers,
                              prev->large_client_header_buffers,
                              4, 8192);

    if (conf->large_client_header_buffers.size < conf->connection_pool_size) {
        ngx_conf_log_error(NGX_LOG_EMERG, cf, 0,
                           "the \"large_client_header_buffers\" size must be "
                           "equal to or greater than \"connection_pool_size\"");
        return NGX_CONF_ERROR;
    }

    ngx_conf_merge_value(conf->ignore_invalid_headers,
                              prev->ignore_invalid_headers, 1);

    ngx_conf_merge_value(conf->merge_slashes, prev->merge_slashes, 1);

    ngx_conf_merge_value(conf->underscores_in_headers,
                              prev->underscores_in_headers, 0);

    if (conf->server_names.nelts == 0) {
        /* the array has 4 empty preallocated elements, so push cannot fail */
        sn = ngx_array_push(&conf->server_names);
#if (NGX_PCRE)
        sn->regex = NULL;
#endif
        sn->server = conf;
        ngx_str_set(&sn->name, "");
    }

    sn = conf->server_names.elts;
    name = sn[0].name;

#if (NGX_PCRE)
    if (sn->regex) {
        name.len++;
        name.data--;
    } else
#endif

    if (name.data[0] == '.') {
        name.len--;
        name.data++;
    }

    conf->server_name.len = name.len;
    conf->server_name.data = ngx_pstrdup(cf->pool, &name);
    if (conf->server_name.data == NULL) {
        return NGX_CONF_ERROR;
    }

    return NGX_CONF_OK;
}


static void *
ngx_http_core_create_loc_conf(ngx_conf_t *cf)
{
    ngx_http_core_loc_conf_t  *clcf;

    clcf = ngx_pcalloc(cf->pool, sizeof(ngx_http_core_loc_conf_t));
    if (clcf == NULL) {
        return NULL;
    }

    /*
     * set by ngx_pcalloc():
     *
     *     clcf->root = { 0, NULL };
     *     clcf->limit_except = 0;
     *     clcf->post_action = { 0, NULL };
     *     clcf->types = NULL;
     *     clcf->default_type = { 0, NULL };
     *     clcf->error_log = NULL;
     *     clcf->error_pages = NULL;
     *     clcf->client_body_path = NULL;
     *     clcf->regex = NULL;
     *     clcf->exact_match = 0;
     *     clcf->auto_redirect = 0;
     *     clcf->alias = 0;
     *     clcf->limit_rate = NULL;
     *     clcf->limit_rate_after = NULL;
     *     clcf->gzip_proxied = 0;
     *     clcf->keepalive_disable = 0;
     */

    clcf->client_max_body_size = NGX_CONF_UNSET;
    clcf->client_body_buffer_size = NGX_CONF_UNSET_SIZE;
    clcf->client_body_timeout = NGX_CONF_UNSET_MSEC;
    clcf->satisfy = NGX_CONF_UNSET_UINT;
    clcf->auth_delay = NGX_CONF_UNSET_MSEC;
    clcf->if_modified_since = NGX_CONF_UNSET_UINT;
    clcf->max_ranges = NGX_CONF_UNSET_UINT;
    clcf->client_body_in_file_only = NGX_CONF_UNSET_UINT;
    clcf->client_body_in_single_buffer = NGX_CONF_UNSET;
    clcf->internal = NGX_CONF_UNSET;
    clcf->sendfile = NGX_CONF_UNSET;
    clcf->sendfile_max_chunk = NGX_CONF_UNSET_SIZE;
    clcf->subrequest_output_buffer_size = NGX_CONF_UNSET_SIZE;
    clcf->aio = NGX_CONF_UNSET;
    clcf->aio_write = NGX_CONF_UNSET;
#if (NGX_THREADS)
    clcf->thread_pool = NGX_CONF_UNSET_PTR;
    clcf->thread_pool_value = NGX_CONF_UNSET_PTR;
#endif
    clcf->read_ahead = NGX_CONF_UNSET_SIZE;
    clcf->directio = NGX_CONF_UNSET;
    clcf->directio_alignment = NGX_CONF_UNSET;
    clcf->tcp_nopush = NGX_CONF_UNSET;
    clcf->tcp_nodelay = NGX_CONF_UNSET;
    clcf->send_timeout = NGX_CONF_UNSET_MSEC;
    clcf->send_lowat = NGX_CONF_UNSET_SIZE;
    clcf->postpone_output = NGX_CONF_UNSET_SIZE;
    clcf->keepalive_timeout = NGX_CONF_UNSET_MSEC;
    clcf->keepalive_header = NGX_CONF_UNSET;
    clcf->keepalive_requests = NGX_CONF_UNSET_UINT;
    clcf->lingering_close = NGX_CONF_UNSET_UINT;
    clcf->lingering_time = NGX_CONF_UNSET_MSEC;
    clcf->lingering_timeout = NGX_CONF_UNSET_MSEC;
    clcf->resolver_timeout = NGX_CONF_UNSET_MSEC;
    clcf->reset_timedout_connection = NGX_CONF_UNSET;
    clcf->absolute_redirect = NGX_CONF_UNSET;
    clcf->server_name_in_redirect = NGX_CONF_UNSET;
    clcf->port_in_redirect = NGX_CONF_UNSET;
    clcf->msie_padding = NGX_CONF_UNSET;
    clcf->msie_refresh = NGX_CONF_UNSET;
    clcf->log_not_found = NGX_CONF_UNSET;
    clcf->log_subrequest = NGX_CONF_UNSET;
    clcf->recursive_error_pages = NGX_CONF_UNSET;
    clcf->chunked_transfer_encoding = NGX_CONF_UNSET;
    clcf->etag = NGX_CONF_UNSET;
    clcf->server_tokens = NGX_CONF_UNSET_UINT;
    clcf->types_hash_max_size = NGX_CONF_UNSET_UINT;
    clcf->types_hash_bucket_size = NGX_CONF_UNSET_UINT;

    clcf->open_file_cache = NGX_CONF_UNSET_PTR;
    clcf->open_file_cache_valid = NGX_CONF_UNSET;
    clcf->open_file_cache_min_uses = NGX_CONF_UNSET_UINT;
    clcf->open_file_cache_errors = NGX_CONF_UNSET;
    clcf->open_file_cache_events = NGX_CONF_UNSET;

#if (NGX_HTTP_GZIP)
    clcf->gzip_vary = NGX_CONF_UNSET;
    clcf->gzip_http_version = NGX_CONF_UNSET_UINT;
#if (NGX_PCRE)
    clcf->gzip_disable = NGX_CONF_UNSET_PTR;
#endif
    clcf->gzip_disable_msie6 = 3;
#if (NGX_HTTP_DEGRADATION)
    clcf->gzip_disable_degradation = 3;
#endif
#endif

#if (NGX_HAVE_OPENAT)
    clcf->disable_symlinks = NGX_CONF_UNSET_UINT;
    clcf->disable_symlinks_from = NGX_CONF_UNSET_PTR;
#endif

    return clcf;
}


static ngx_str_t  ngx_http_core_text_html_type = ngx_string("text/html");
static ngx_str_t  ngx_http_core_image_gif_type = ngx_string("image/gif");
static ngx_str_t  ngx_http_core_image_jpeg_type = ngx_string("image/jpeg");

static ngx_hash_key_t  ngx_http_core_default_types[] = {
    { ngx_string("html"), 0, &ngx_http_core_text_html_type },
    { ngx_string("gif"), 0, &ngx_http_core_image_gif_type },
    { ngx_string("jpg"), 0, &ngx_http_core_image_jpeg_type },
    { ngx_null_string, 0, NULL }
};


static char *
ngx_http_core_merge_loc_conf(ngx_conf_t *cf, void *parent, void *child)
{
    ngx_http_core_loc_conf_t *prev = parent;
    ngx_http_core_loc_conf_t *conf = child;

    ngx_uint_t        i;
    ngx_hash_key_t   *type;
    ngx_hash_init_t   types_hash;

    if (conf->root.data == NULL) {

        conf->alias = prev->alias;
        conf->root = prev->root;
        conf->root_lengths = prev->root_lengths;
        conf->root_values = prev->root_values;

        if (prev->root.data == NULL) {
            ngx_str_set(&conf->root, "html");

            if (ngx_conf_full_name(cf->cycle, &conf->root, 0) != NGX_OK) {
                return NGX_CONF_ERROR;
            }
        }
    }

    if (conf->post_action.data == NULL) {
        conf->post_action = prev->post_action;
    }

    ngx_conf_merge_uint_value(conf->types_hash_max_size,
                              prev->types_hash_max_size, 1024);

    ngx_conf_merge_uint_value(conf->types_hash_bucket_size,
                              prev->types_hash_bucket_size, 64);

    conf->types_hash_bucket_size = ngx_align(conf->types_hash_bucket_size,
                                             ngx_cacheline_size);

    /*
     * the special handling of the "types" directive in the "http" section
     * to inherit the http's conf->types_hash to all servers
     */

    if (prev->types && prev->types_hash.buckets == NULL) {

        types_hash.hash = &prev->types_hash;
        types_hash.key = ngx_hash_key_lc;
        types_hash.max_size = conf->types_hash_max_size;
        types_hash.bucket_size = conf->types_hash_bucket_size;
        types_hash.name = "types_hash";
        types_hash.pool = cf->pool;
        types_hash.temp_pool = NULL;

        if (ngx_hash_init(&types_hash, prev->types->elts, prev->types->nelts)
            != NGX_OK)
        {
            return NGX_CONF_ERROR;
        }
    }

    if (conf->types == NULL) {
        conf->types = prev->types;
        conf->types_hash = prev->types_hash;
    }

    if (conf->types == NULL) {
        conf->types = ngx_array_create(cf->pool, 3, sizeof(ngx_hash_key_t));
        if (conf->types == NULL) {
            return NGX_CONF_ERROR;
        }

        for (i = 0; ngx_http_core_default_types[i].key.len; i++) {
            type = ngx_array_push(conf->types);
            if (type == NULL) {
                return NGX_CONF_ERROR;
            }

            type->key = ngx_http_core_default_types[i].key;
            type->key_hash =
                       ngx_hash_key_lc(ngx_http_core_default_types[i].key.data,
                                       ngx_http_core_default_types[i].key.len);
            type->value = ngx_http_core_default_types[i].value;
        }
    }

    if (conf->types_hash.buckets == NULL) {

        types_hash.hash = &conf->types_hash;
        types_hash.key = ngx_hash_key_lc;
        types_hash.max_size = conf->types_hash_max_size;
        types_hash.bucket_size = conf->types_hash_bucket_size;
        types_hash.name = "types_hash";
        types_hash.pool = cf->pool;
        types_hash.temp_pool = NULL;

        if (ngx_hash_init(&types_hash, conf->types->elts, conf->types->nelts)
            != NGX_OK)
        {
            return NGX_CONF_ERROR;
        }
    }

    if (conf->error_log == NULL) {
        if (prev->error_log) {
            conf->error_log = prev->error_log;
        } else {
            conf->error_log = &cf->cycle->new_log;
        }
    }

    if (conf->error_pages == NULL && prev->error_pages) {
        conf->error_pages = prev->error_pages;
    }

    ngx_conf_merge_str_value(conf->default_type,
                              prev->default_type, "text/plain");

    ngx_conf_merge_off_value(conf->client_max_body_size,
                              prev->client_max_body_size, 1 * 1024 * 1024);
    ngx_conf_merge_size_value(conf->client_body_buffer_size,
                              prev->client_body_buffer_size,
                              (size_t) 2 * ngx_pagesize);
    ngx_conf_merge_msec_value(conf->client_body_timeout,
                              prev->client_body_timeout, 60000);

    ngx_conf_merge_bitmask_value(conf->keepalive_disable,
                              prev->keepalive_disable,
                              (NGX_CONF_BITMASK_SET
                               |NGX_HTTP_KEEPALIVE_DISABLE_MSIE6));
    ngx_conf_merge_uint_value(conf->satisfy, prev->satisfy,
                              NGX_HTTP_SATISFY_ALL);
    ngx_conf_merge_msec_value(conf->auth_delay, prev->auth_delay, 0);
    ngx_conf_merge_uint_value(conf->if_modified_since, prev->if_modified_since,
                              NGX_HTTP_IMS_EXACT);
    ngx_conf_merge_uint_value(conf->max_ranges, prev->max_ranges,
                              NGX_MAX_INT32_VALUE);
    ngx_conf_merge_uint_value(conf->client_body_in_file_only,
                              prev->client_body_in_file_only,
                              NGX_HTTP_REQUEST_BODY_FILE_OFF);
    ngx_conf_merge_value(conf->client_body_in_single_buffer,
                              prev->client_body_in_single_buffer, 0);
    ngx_conf_merge_value(conf->internal, prev->internal, 0);
    ngx_conf_merge_value(conf->sendfile, prev->sendfile, 0);
    ngx_conf_merge_size_value(conf->sendfile_max_chunk,
                              prev->sendfile_max_chunk, 0);
    ngx_conf_merge_size_value(conf->subrequest_output_buffer_size,
                              prev->subrequest_output_buffer_size,
                              (size_t) ngx_pagesize);
    ngx_conf_merge_value(conf->aio, prev->aio, NGX_HTTP_AIO_OFF);
    ngx_conf_merge_value(conf->aio_write, prev->aio_write, 0);
#if (NGX_THREADS)
    ngx_conf_merge_ptr_value(conf->thread_pool, prev->thread_pool, NULL);
    ngx_conf_merge_ptr_value(conf->thread_pool_value, prev->thread_pool_value,
                             NULL);
#endif
    ngx_conf_merge_size_value(conf->read_ahead, prev->read_ahead, 0);
    ngx_conf_merge_off_value(conf->directio, prev->directio,
                              NGX_OPEN_FILE_DIRECTIO_OFF);
    ngx_conf_merge_off_value(conf->directio_alignment, prev->directio_alignment,
                              512);
    ngx_conf_merge_value(conf->tcp_nopush, prev->tcp_nopush, 0);
    ngx_conf_merge_value(conf->tcp_nodelay, prev->tcp_nodelay, 1);

    ngx_conf_merge_msec_value(conf->send_timeout, prev->send_timeout, 60000);
    ngx_conf_merge_size_value(conf->send_lowat, prev->send_lowat, 0);
    ngx_conf_merge_size_value(conf->postpone_output, prev->postpone_output,
                              1460);

    if (conf->limit_rate == NULL) {
        conf->limit_rate = prev->limit_rate;
    }

    if (conf->limit_rate_after == NULL) {
        conf->limit_rate_after = prev->limit_rate_after;
    }

    ngx_conf_merge_msec_value(conf->keepalive_timeout,
                              prev->keepalive_timeout, 75000);
    ngx_conf_merge_sec_value(conf->keepalive_header,
                              prev->keepalive_header, 0);
    ngx_conf_merge_uint_value(conf->keepalive_requests,
                              prev->keepalive_requests, 100);
    ngx_conf_merge_uint_value(conf->lingering_close,
                              prev->lingering_close, NGX_HTTP_LINGERING_ON);
    ngx_conf_merge_msec_value(conf->lingering_time,
                              prev->lingering_time, 30000);
    ngx_conf_merge_msec_value(conf->lingering_timeout,
                              prev->lingering_timeout, 5000);
    ngx_conf_merge_msec_value(conf->resolver_timeout,
                              prev->resolver_timeout, 30000);

    if (conf->resolver == NULL) {

        if (prev->resolver == NULL) {

            /*
             * create dummy resolver in http {} context
             * to inherit it in all servers
             */

            prev->resolver = ngx_resolver_create(cf, NULL, 0);
            if (prev->resolver == NULL) {
                return NGX_CONF_ERROR;
            }
        }

        conf->resolver = prev->resolver;
    }

    if (ngx_conf_merge_path_value(cf, &conf->client_body_temp_path,
                              prev->client_body_temp_path,
                              &ngx_http_client_temp_path)
        != NGX_OK)
    {
        return NGX_CONF_ERROR;
    }

    ngx_conf_merge_value(conf->reset_timedout_connection,
                              prev->reset_timedout_connection, 0);
    ngx_conf_merge_value(conf->absolute_redirect,
                              prev->absolute_redirect, 1);
    ngx_conf_merge_value(conf->server_name_in_redirect,
                              prev->server_name_in_redirect, 0);
    ngx_conf_merge_value(conf->port_in_redirect, prev->port_in_redirect, 1);
    ngx_conf_merge_value(conf->msie_padding, prev->msie_padding, 1);
    ngx_conf_merge_value(conf->msie_refresh, prev->msie_refresh, 0);
    ngx_conf_merge_value(conf->log_not_found, prev->log_not_found, 1);
    ngx_conf_merge_value(conf->log_subrequest, prev->log_subrequest, 0);
    ngx_conf_merge_value(conf->recursive_error_pages,
                              prev->recursive_error_pages, 0);
    ngx_conf_merge_value(conf->chunked_transfer_encoding,
                              prev->chunked_transfer_encoding, 1);
    ngx_conf_merge_value(conf->etag, prev->etag, 1);

    ngx_conf_merge_uint_value(conf->server_tokens, prev->server_tokens,
                              NGX_HTTP_SERVER_TOKENS_ON);

    ngx_conf_merge_ptr_value(conf->open_file_cache,
                              prev->open_file_cache, NULL);

    ngx_conf_merge_sec_value(conf->open_file_cache_valid,
                              prev->open_file_cache_valid, 60);

    ngx_conf_merge_uint_value(conf->open_file_cache_min_uses,
                              prev->open_file_cache_min_uses, 1);

    ngx_conf_merge_sec_value(conf->open_file_cache_errors,
                              prev->open_file_cache_errors, 0);

    ngx_conf_merge_sec_value(conf->open_file_cache_events,
                              prev->open_file_cache_events, 0);
#if (NGX_HTTP_GZIP)

    ngx_conf_merge_value(conf->gzip_vary, prev->gzip_vary, 0);
    ngx_conf_merge_uint_value(conf->gzip_http_version, prev->gzip_http_version,
                              NGX_HTTP_VERSION_11);
    ngx_conf_merge_bitmask_value(conf->gzip_proxied, prev->gzip_proxied,
                              (NGX_CONF_BITMASK_SET|NGX_HTTP_GZIP_PROXIED_OFF));

#if (NGX_PCRE)
    ngx_conf_merge_ptr_value(conf->gzip_disable, prev->gzip_disable, NULL);
#endif

    if (conf->gzip_disable_msie6 == 3) {
        conf->gzip_disable_msie6 =
            (prev->gzip_disable_msie6 == 3) ? 0 : prev->gzip_disable_msie6;
    }

#if (NGX_HTTP_DEGRADATION)

    if (conf->gzip_disable_degradation == 3) {
        conf->gzip_disable_degradation =
            (prev->gzip_disable_degradation == 3) ?
                 0 : prev->gzip_disable_degradation;
    }

#endif
#endif

#if (NGX_HAVE_OPENAT)
    ngx_conf_merge_uint_value(conf->disable_symlinks, prev->disable_symlinks,
                              NGX_DISABLE_SYMLINKS_OFF);
    ngx_conf_merge_ptr_value(conf->disable_symlinks_from,
                             prev->disable_symlinks_from, NULL);
#endif

    return NGX_CONF_OK;
}


static char *
ngx_http_core_listen(ngx_conf_t *cf, ngx_command_t *cmd, void *conf)
{
    ngx_http_core_srv_conf_t *cscf = conf;

    ngx_str_t              *value, size;
    ngx_url_t               u;
    ngx_uint_t              n;
    ngx_http_listen_opt_t   lsopt;

    cscf->listen = 1;

    value = cf->args->elts;

    ngx_memzero(&u, sizeof(ngx_url_t));

    u.url = value[1];
    u.listen = 1;
    u.default_port = 80;

    if (ngx_parse_url(cf->pool, &u) != NGX_OK) {
        if (u.err) {
            ngx_conf_log_error(NGX_LOG_EMERG, cf, 0,
                               "%s in \"%V\" of the \"listen\" directive",
                               u.err, &u.url);
        }

        return NGX_CONF_ERROR;
    }

    ngx_memzero(&lsopt, sizeof(ngx_http_listen_opt_t));

    lsopt.backlog = NGX_LISTEN_BACKLOG;
    lsopt.type = SOCK_STREAM;
    lsopt.rcvbuf = -1;
    lsopt.sndbuf = -1;
#if (NGX_HAVE_SETFIB)
    lsopt.setfib = -1;
#endif
#if (NGX_HAVE_TCP_FASTOPEN)
    lsopt.fastopen = -1;
#endif
#if (NGX_HAVE_INET6)
    lsopt.ipv6only = 1;
#endif

    for (n = 2; n < cf->args->nelts; n++) {

        if (ngx_strcmp(value[n].data, "default_server") == 0
            || ngx_strcmp(value[n].data, "default") == 0)
        {
            lsopt.default_server = 1;
            continue;
        }

        if (ngx_strcmp(value[n].data, "bind") == 0) {
            lsopt.set = 1;
            lsopt.bind = 1;
            continue;
        }

#if (NGX_HAVE_SETFIB)
        if (ngx_strncmp(value[n].data, "setfib=", 7) == 0) {
            lsopt.setfib = ngx_atoi(value[n].data + 7, value[n].len - 7);
            lsopt.set = 1;
            lsopt.bind = 1;

            if (lsopt.setfib == NGX_ERROR) {
                ngx_conf_log_error(NGX_LOG_EMERG, cf, 0,
                                   "invalid setfib \"%V\"", &value[n]);
                return NGX_CONF_ERROR;
            }

            continue;
        }
#endif

#if (NGX_HAVE_TCP_FASTOPEN)
        if (ngx_strncmp(value[n].data, "fastopen=", 9) == 0) {
            lsopt.fastopen = ngx_atoi(value[n].data + 9, value[n].len - 9);
            lsopt.set = 1;
            lsopt.bind = 1;

            if (lsopt.fastopen == NGX_ERROR) {
                ngx_conf_log_error(NGX_LOG_EMERG, cf, 0,
                                   "invalid fastopen \"%V\"", &value[n]);
                return NGX_CONF_ERROR;
            }

            continue;
        }
#endif

        if (ngx_strncmp(value[n].data, "backlog=", 8) == 0) {
            lsopt.backlog = ngx_atoi(value[n].data + 8, value[n].len - 8);
            lsopt.set = 1;
            lsopt.bind = 1;

            if (lsopt.backlog == NGX_ERROR || lsopt.backlog == 0) {
                ngx_conf_log_error(NGX_LOG_EMERG, cf, 0,
                                   "invalid backlog \"%V\"", &value[n]);
                return NGX_CONF_ERROR;
            }

            continue;
        }

        if (ngx_strncmp(value[n].data, "rcvbuf=", 7) == 0) {
            size.len = value[n].len - 7;
            size.data = value[n].data + 7;

            lsopt.rcvbuf = ngx_parse_size(&size);
            lsopt.set = 1;
            lsopt.bind = 1;

            if (lsopt.rcvbuf == NGX_ERROR) {
                ngx_conf_log_error(NGX_LOG_EMERG, cf, 0,
                                   "invalid rcvbuf \"%V\"", &value[n]);
                return NGX_CONF_ERROR;
            }

            continue;
        }

        if (ngx_strncmp(value[n].data, "sndbuf=", 7) == 0) {
            size.len = value[n].len - 7;
            size.data = value[n].data + 7;

            lsopt.sndbuf = ngx_parse_size(&size);
            lsopt.set = 1;
            lsopt.bind = 1;

            if (lsopt.sndbuf == NGX_ERROR) {
                ngx_conf_log_error(NGX_LOG_EMERG, cf, 0,
                                   "invalid sndbuf \"%V\"", &value[n]);
                return NGX_CONF_ERROR;
            }

            continue;
        }

        if (ngx_strncmp(value[n].data, "accept_filter=", 14) == 0) {
#if (NGX_HAVE_DEFERRED_ACCEPT && defined SO_ACCEPTFILTER)
            lsopt.accept_filter = (char *) &value[n].data[14];
            lsopt.set = 1;
            lsopt.bind = 1;
#else
            ngx_conf_log_error(NGX_LOG_EMERG, cf, 0,
                               "accept filters \"%V\" are not supported "
                               "on this platform, ignored",
                               &value[n]);
#endif
            continue;
        }

        if (ngx_strcmp(value[n].data, "deferred") == 0) {
#if (NGX_HAVE_DEFERRED_ACCEPT && defined TCP_DEFER_ACCEPT)
            lsopt.deferred_accept = 1;
            lsopt.set = 1;
            lsopt.bind = 1;
#else
            ngx_conf_log_error(NGX_LOG_EMERG, cf, 0,
                               "the deferred accept is not supported "
                               "on this platform, ignored");
#endif
            continue;
        }

        if (ngx_strncmp(value[n].data, "ipv6only=o", 10) == 0) {
#if (NGX_HAVE_INET6 && defined IPV6_V6ONLY)
            if (ngx_strcmp(&value[n].data[10], "n") == 0) {
                lsopt.ipv6only = 1;

            } else if (ngx_strcmp(&value[n].data[10], "ff") == 0) {
                lsopt.ipv6only = 0;

            } else {
                ngx_conf_log_error(NGX_LOG_EMERG, cf, 0,
                                   "invalid ipv6only flags \"%s\"",
                                   &value[n].data[9]);
                return NGX_CONF_ERROR;
            }

            lsopt.set = 1;
            lsopt.bind = 1;

            continue;
#else
            ngx_conf_log_error(NGX_LOG_EMERG, cf, 0,
                               "ipv6only is not supported "
                               "on this platform");
            return NGX_CONF_ERROR;
#endif
        }

        if (ngx_strcmp(value[n].data, "reuseport") == 0) {
#if (NGX_HAVE_REUSEPORT)
            lsopt.reuseport = 1;
            lsopt.set = 1;
            lsopt.bind = 1;
#else
            ngx_conf_log_error(NGX_LOG_EMERG, cf, 0,
                               "reuseport is not supported "
                               "on this platform, ignored");
#endif
            continue;
        }

        if (ngx_strcmp(value[n].data, "ssl") == 0) {
#if (NGX_HTTP_SSL)
            lsopt.ssl = 1;
            continue;
#else
            ngx_conf_log_error(NGX_LOG_EMERG, cf, 0,
                               "the \"ssl\" parameter requires "
                               "ngx_http_ssl_module");
            return NGX_CONF_ERROR;
#endif
        }

        if (ngx_strcmp(value[n].data, "http2") == 0) {
#if (NGX_HTTP_V2)
            lsopt.http2 = 1;
            continue;
#else
            ngx_conf_log_error(NGX_LOG_EMERG, cf, 0,
                               "the \"http2\" parameter requires "
                               "ngx_http_v2_module");
            return NGX_CONF_ERROR;
#endif
        }

<<<<<<< HEAD
        if (ngx_strcmp(value[n].data, "quic") == 0) {
#if (NGX_HTTP_QUIC)
            lsopt.quic = 1;
            lsopt.type = SOCK_DGRAM;
            continue;
#else
            ngx_conf_log_error(NGX_LOG_EMERG, cf, 0,
                               "the \"quic\" parameter requires "
                               "ngx_http_quic_module");
            return NGX_CONF_ERROR;
#endif
        }

        if (ngx_strcmp(value[n].data, "http3") == 0) {
#if (NGX_HTTP_V3)
            lsopt.quic = 1;
            lsopt.http3 = 1;
            lsopt.type = SOCK_DGRAM;
            continue;
#else
            ngx_conf_log_error(NGX_LOG_EMERG, cf, 0,
                               "the \"http3\" parameter requires "
                               "ngx_http_v3_module");
            return NGX_CONF_ERROR;
#endif
        }

        if (ngx_strcmp(value[n].data, "spdy") == 0) {
            ngx_conf_log_error(NGX_LOG_WARN, cf, 0,
                               "invalid parameter \"spdy\": "
                               "ngx_http_spdy_module was superseded "
                               "by ngx_http_v2_module");
            continue;
        }

=======
>>>>>>> 949c9700
        if (ngx_strncmp(value[n].data, "so_keepalive=", 13) == 0) {

            if (ngx_strcmp(&value[n].data[13], "on") == 0) {
                lsopt.so_keepalive = 1;

            } else if (ngx_strcmp(&value[n].data[13], "off") == 0) {
                lsopt.so_keepalive = 2;

            } else {

#if (NGX_HAVE_KEEPALIVE_TUNABLE)
                u_char     *p, *end;
                ngx_str_t   s;

                end = value[n].data + value[n].len;
                s.data = value[n].data + 13;

                p = ngx_strlchr(s.data, end, ':');
                if (p == NULL) {
                    p = end;
                }

                if (p > s.data) {
                    s.len = p - s.data;

                    lsopt.tcp_keepidle = ngx_parse_time(&s, 1);
                    if (lsopt.tcp_keepidle == (time_t) NGX_ERROR) {
                        goto invalid_so_keepalive;
                    }
                }

                s.data = (p < end) ? (p + 1) : end;

                p = ngx_strlchr(s.data, end, ':');
                if (p == NULL) {
                    p = end;
                }

                if (p > s.data) {
                    s.len = p - s.data;

                    lsopt.tcp_keepintvl = ngx_parse_time(&s, 1);
                    if (lsopt.tcp_keepintvl == (time_t) NGX_ERROR) {
                        goto invalid_so_keepalive;
                    }
                }

                s.data = (p < end) ? (p + 1) : end;

                if (s.data < end) {
                    s.len = end - s.data;

                    lsopt.tcp_keepcnt = ngx_atoi(s.data, s.len);
                    if (lsopt.tcp_keepcnt == NGX_ERROR) {
                        goto invalid_so_keepalive;
                    }
                }

                if (lsopt.tcp_keepidle == 0 && lsopt.tcp_keepintvl == 0
                    && lsopt.tcp_keepcnt == 0)
                {
                    goto invalid_so_keepalive;
                }

                lsopt.so_keepalive = 1;

#else

                ngx_conf_log_error(NGX_LOG_EMERG, cf, 0,
                                   "the \"so_keepalive\" parameter accepts "
                                   "only \"on\" or \"off\" on this platform");
                return NGX_CONF_ERROR;

#endif
            }

            lsopt.set = 1;
            lsopt.bind = 1;

            continue;

#if (NGX_HAVE_KEEPALIVE_TUNABLE)
        invalid_so_keepalive:

            ngx_conf_log_error(NGX_LOG_EMERG, cf, 0,
                               "invalid so_keepalive value: \"%s\"",
                               &value[n].data[13]);
            return NGX_CONF_ERROR;
#endif
        }

        if (ngx_strcmp(value[n].data, "proxy_protocol") == 0) {
            lsopt.proxy_protocol = 1;
            continue;
        }

        ngx_conf_log_error(NGX_LOG_EMERG, cf, 0,
                           "invalid parameter \"%V\"", &value[n]);
        return NGX_CONF_ERROR;
    }

#if (NGX_HTTP_SSL)

#if (NGX_HTTP_V3)
    if (lsopt.ssl && lsopt.http3) {
        return "\"ssl\" parameter is incompatible with \"http3\"";
    }
#endif

#if (NGX_HTTP_QUIC)
    if (lsopt.ssl && lsopt.quic) {
        return "\"ssl\" parameter is incompatible with \"quic\"";
    }
#endif

#endif

    for (n = 0; n < u.naddrs; n++) {
        lsopt.sockaddr = u.addrs[n].sockaddr;
        lsopt.socklen = u.addrs[n].socklen;
        lsopt.addr_text = u.addrs[n].name;
        lsopt.wildcard = ngx_inet_wildcard(lsopt.sockaddr);

        if (ngx_http_add_listen(cf, cscf, &lsopt) != NGX_OK) {
            return NGX_CONF_ERROR;
        }
    }

    return NGX_CONF_OK;
}


static char *
ngx_http_core_server_name(ngx_conf_t *cf, ngx_command_t *cmd, void *conf)
{
    ngx_http_core_srv_conf_t *cscf = conf;

    u_char                   ch;
    ngx_str_t               *value;
    ngx_uint_t               i;
    ngx_http_server_name_t  *sn;

    value = cf->args->elts;

    for (i = 1; i < cf->args->nelts; i++) {

        ch = value[i].data[0];

        if ((ch == '*' && (value[i].len < 3 || value[i].data[1] != '.'))
            || (ch == '.' && value[i].len < 2))
        {
            ngx_conf_log_error(NGX_LOG_EMERG, cf, 0,
                               "server name \"%V\" is invalid", &value[i]);
            return NGX_CONF_ERROR;
        }

        if (ngx_strchr(value[i].data, '/')) {
            ngx_conf_log_error(NGX_LOG_WARN, cf, 0,
                               "server name \"%V\" has suspicious symbols",
                               &value[i]);
        }

        sn = ngx_array_push(&cscf->server_names);
        if (sn == NULL) {
            return NGX_CONF_ERROR;
        }

#if (NGX_PCRE)
        sn->regex = NULL;
#endif
        sn->server = cscf;

        if (ngx_strcasecmp(value[i].data, (u_char *) "$hostname") == 0) {
            sn->name = cf->cycle->hostname;

        } else {
            sn->name = value[i];
        }

        if (value[i].data[0] != '~') {
            ngx_strlow(sn->name.data, sn->name.data, sn->name.len);
            continue;
        }

#if (NGX_PCRE)
        {
        u_char               *p;
        ngx_regex_compile_t   rc;
        u_char                errstr[NGX_MAX_CONF_ERRSTR];

        if (value[i].len == 1) {
            ngx_conf_log_error(NGX_LOG_EMERG, cf, 0,
                               "empty regex in server name \"%V\"", &value[i]);
            return NGX_CONF_ERROR;
        }

        value[i].len--;
        value[i].data++;

        ngx_memzero(&rc, sizeof(ngx_regex_compile_t));

        rc.pattern = value[i];
        rc.err.len = NGX_MAX_CONF_ERRSTR;
        rc.err.data = errstr;

        for (p = value[i].data; p < value[i].data + value[i].len; p++) {
            if (*p >= 'A' && *p <= 'Z') {
                rc.options = NGX_REGEX_CASELESS;
                break;
            }
        }

        sn->regex = ngx_http_regex_compile(cf, &rc);
        if (sn->regex == NULL) {
            return NGX_CONF_ERROR;
        }

        sn->name = value[i];
        cscf->captures = (rc.captures > 0);
        }
#else
        ngx_conf_log_error(NGX_LOG_EMERG, cf, 0,
                           "using regex \"%V\" "
                           "requires PCRE library", &value[i]);

        return NGX_CONF_ERROR;
#endif
    }

    return NGX_CONF_OK;
}


static char *
ngx_http_core_root(ngx_conf_t *cf, ngx_command_t *cmd, void *conf)
{
    ngx_http_core_loc_conf_t *clcf = conf;

    ngx_str_t                  *value;
    ngx_int_t                   alias;
    ngx_uint_t                  n;
    ngx_http_script_compile_t   sc;

    alias = (cmd->name.len == sizeof("alias") - 1) ? 1 : 0;

    if (clcf->root.data) {

        if ((clcf->alias != 0) == alias) {
            return "is duplicate";
        }

        ngx_conf_log_error(NGX_LOG_EMERG, cf, 0,
                           "\"%V\" directive is duplicate, "
                           "\"%s\" directive was specified earlier",
                           &cmd->name, clcf->alias ? "alias" : "root");

        return NGX_CONF_ERROR;
    }

    if (clcf->named && alias) {
        ngx_conf_log_error(NGX_LOG_EMERG, cf, 0,
                           "the \"alias\" directive cannot be used "
                           "inside the named location");

        return NGX_CONF_ERROR;
    }

    value = cf->args->elts;

    if (ngx_strstr(value[1].data, "$document_root")
        || ngx_strstr(value[1].data, "${document_root}"))
    {
        ngx_conf_log_error(NGX_LOG_EMERG, cf, 0,
                           "the $document_root variable cannot be used "
                           "in the \"%V\" directive",
                           &cmd->name);

        return NGX_CONF_ERROR;
    }

    if (ngx_strstr(value[1].data, "$realpath_root")
        || ngx_strstr(value[1].data, "${realpath_root}"))
    {
        ngx_conf_log_error(NGX_LOG_EMERG, cf, 0,
                           "the $realpath_root variable cannot be used "
                           "in the \"%V\" directive",
                           &cmd->name);

        return NGX_CONF_ERROR;
    }

    clcf->alias = alias ? clcf->name.len : 0;
    clcf->root = value[1];

    if (!alias && clcf->root.len > 0
        && clcf->root.data[clcf->root.len - 1] == '/')
    {
        clcf->root.len--;
    }

    if (clcf->root.data[0] != '$') {
        if (ngx_conf_full_name(cf->cycle, &clcf->root, 0) != NGX_OK) {
            return NGX_CONF_ERROR;
        }
    }

    n = ngx_http_script_variables_count(&clcf->root);

    ngx_memzero(&sc, sizeof(ngx_http_script_compile_t));
    sc.variables = n;

#if (NGX_PCRE)
    if (alias && clcf->regex) {
        clcf->alias = NGX_MAX_SIZE_T_VALUE;
        n = 1;
    }
#endif

    if (n) {
        sc.cf = cf;
        sc.source = &clcf->root;
        sc.lengths = &clcf->root_lengths;
        sc.values = &clcf->root_values;
        sc.complete_lengths = 1;
        sc.complete_values = 1;

        if (ngx_http_script_compile(&sc) != NGX_OK) {
            return NGX_CONF_ERROR;
        }
    }

    return NGX_CONF_OK;
}


static ngx_http_method_name_t  ngx_methods_names[] = {
    { (u_char *) "GET",       (uint32_t) ~NGX_HTTP_GET },
    { (u_char *) "HEAD",      (uint32_t) ~NGX_HTTP_HEAD },
    { (u_char *) "POST",      (uint32_t) ~NGX_HTTP_POST },
    { (u_char *) "PUT",       (uint32_t) ~NGX_HTTP_PUT },
    { (u_char *) "DELETE",    (uint32_t) ~NGX_HTTP_DELETE },
    { (u_char *) "MKCOL",     (uint32_t) ~NGX_HTTP_MKCOL },
    { (u_char *) "COPY",      (uint32_t) ~NGX_HTTP_COPY },
    { (u_char *) "MOVE",      (uint32_t) ~NGX_HTTP_MOVE },
    { (u_char *) "OPTIONS",   (uint32_t) ~NGX_HTTP_OPTIONS },
    { (u_char *) "PROPFIND",  (uint32_t) ~NGX_HTTP_PROPFIND },
    { (u_char *) "PROPPATCH", (uint32_t) ~NGX_HTTP_PROPPATCH },
    { (u_char *) "LOCK",      (uint32_t) ~NGX_HTTP_LOCK },
    { (u_char *) "UNLOCK",    (uint32_t) ~NGX_HTTP_UNLOCK },
    { (u_char *) "PATCH",     (uint32_t) ~NGX_HTTP_PATCH },
    { NULL, 0 }
};


static char *
ngx_http_core_limit_except(ngx_conf_t *cf, ngx_command_t *cmd, void *conf)
{
    ngx_http_core_loc_conf_t *pclcf = conf;

    char                      *rv;
    void                      *mconf;
    ngx_str_t                 *value;
    ngx_uint_t                 i;
    ngx_conf_t                 save;
    ngx_http_module_t         *module;
    ngx_http_conf_ctx_t       *ctx, *pctx;
    ngx_http_method_name_t    *name;
    ngx_http_core_loc_conf_t  *clcf;

    if (pclcf->limit_except) {
        return "is duplicate";
    }

    pclcf->limit_except = 0xffffffff;

    value = cf->args->elts;

    for (i = 1; i < cf->args->nelts; i++) {
        for (name = ngx_methods_names; name->name; name++) {

            if (ngx_strcasecmp(value[i].data, name->name) == 0) {
                pclcf->limit_except &= name->method;
                goto next;
            }
        }

        ngx_conf_log_error(NGX_LOG_EMERG, cf, 0,
                           "invalid method \"%V\"", &value[i]);
        return NGX_CONF_ERROR;

    next:
        continue;
    }

    if (!(pclcf->limit_except & NGX_HTTP_GET)) {
        pclcf->limit_except &= (uint32_t) ~NGX_HTTP_HEAD;
    }

    ctx = ngx_pcalloc(cf->pool, sizeof(ngx_http_conf_ctx_t));
    if (ctx == NULL) {
        return NGX_CONF_ERROR;
    }

    pctx = cf->ctx;
    ctx->main_conf = pctx->main_conf;
    ctx->srv_conf = pctx->srv_conf;

    ctx->loc_conf = ngx_pcalloc(cf->pool, sizeof(void *) * ngx_http_max_module);
    if (ctx->loc_conf == NULL) {
        return NGX_CONF_ERROR;
    }

    for (i = 0; cf->cycle->modules[i]; i++) {
        if (cf->cycle->modules[i]->type != NGX_HTTP_MODULE) {
            continue;
        }

        module = cf->cycle->modules[i]->ctx;

        if (module->create_loc_conf) {

            mconf = module->create_loc_conf(cf);
            if (mconf == NULL) {
                return NGX_CONF_ERROR;
            }

            ctx->loc_conf[cf->cycle->modules[i]->ctx_index] = mconf;
        }
    }


    clcf = ctx->loc_conf[ngx_http_core_module.ctx_index];
    pclcf->limit_except_loc_conf = ctx->loc_conf;
    clcf->loc_conf = ctx->loc_conf;
    clcf->name = pclcf->name;
    clcf->noname = 1;
    clcf->lmt_excpt = 1;

    if (ngx_http_add_location(cf, &pclcf->locations, clcf) != NGX_OK) {
        return NGX_CONF_ERROR;
    }

    save = *cf;
    cf->ctx = ctx;
    cf->cmd_type = NGX_HTTP_LMT_CONF;

    rv = ngx_conf_parse(cf, NULL);

    *cf = save;

    return rv;
}


static char *
ngx_http_core_set_aio(ngx_conf_t *cf, ngx_command_t *cmd, void *conf)
{
    ngx_http_core_loc_conf_t *clcf = conf;

    ngx_str_t  *value;

    if (clcf->aio != NGX_CONF_UNSET) {
        return "is duplicate";
    }

#if (NGX_THREADS)
    clcf->thread_pool = NULL;
    clcf->thread_pool_value = NULL;
#endif

    value = cf->args->elts;

    if (ngx_strcmp(value[1].data, "off") == 0) {
        clcf->aio = NGX_HTTP_AIO_OFF;
        return NGX_CONF_OK;
    }

    if (ngx_strcmp(value[1].data, "on") == 0) {
#if (NGX_HAVE_FILE_AIO)
        clcf->aio = NGX_HTTP_AIO_ON;
        return NGX_CONF_OK;
#else
        ngx_conf_log_error(NGX_LOG_EMERG, cf, 0,
                           "\"aio on\" "
                           "is unsupported on this platform");
        return NGX_CONF_ERROR;
#endif
    }

#if (NGX_HAVE_AIO_SENDFILE)

    if (ngx_strcmp(value[1].data, "sendfile") == 0) {
        clcf->aio = NGX_HTTP_AIO_ON;

        ngx_conf_log_error(NGX_LOG_WARN, cf, 0,
                           "the \"sendfile\" parameter of "
                           "the \"aio\" directive is deprecated");
        return NGX_CONF_OK;
    }

#endif

    if (ngx_strncmp(value[1].data, "threads", 7) == 0
        && (value[1].len == 7 || value[1].data[7] == '='))
    {
#if (NGX_THREADS)
        ngx_str_t                          name;
        ngx_thread_pool_t                 *tp;
        ngx_http_complex_value_t           cv;
        ngx_http_compile_complex_value_t   ccv;

        clcf->aio = NGX_HTTP_AIO_THREADS;

        if (value[1].len >= 8) {
            name.len = value[1].len - 8;
            name.data = value[1].data + 8;

            ngx_memzero(&ccv, sizeof(ngx_http_compile_complex_value_t));

            ccv.cf = cf;
            ccv.value = &name;
            ccv.complex_value = &cv;

            if (ngx_http_compile_complex_value(&ccv) != NGX_OK) {
                return NGX_CONF_ERROR;
            }

            if (cv.lengths != NULL) {
                clcf->thread_pool_value = ngx_palloc(cf->pool,
                                    sizeof(ngx_http_complex_value_t));
                if (clcf->thread_pool_value == NULL) {
                    return NGX_CONF_ERROR;
                }

                *clcf->thread_pool_value = cv;

                return NGX_CONF_OK;
            }

            tp = ngx_thread_pool_add(cf, &name);

        } else {
            tp = ngx_thread_pool_add(cf, NULL);
        }

        if (tp == NULL) {
            return NGX_CONF_ERROR;
        }

        clcf->thread_pool = tp;

        return NGX_CONF_OK;
#else
        ngx_conf_log_error(NGX_LOG_EMERG, cf, 0,
                           "\"aio threads\" "
                           "is unsupported on this platform");
        return NGX_CONF_ERROR;
#endif
    }

    return "invalid value";
}


static char *
ngx_http_core_directio(ngx_conf_t *cf, ngx_command_t *cmd, void *conf)
{
    ngx_http_core_loc_conf_t *clcf = conf;

    ngx_str_t  *value;

    if (clcf->directio != NGX_CONF_UNSET) {
        return "is duplicate";
    }

    value = cf->args->elts;

    if (ngx_strcmp(value[1].data, "off") == 0) {
        clcf->directio = NGX_OPEN_FILE_DIRECTIO_OFF;
        return NGX_CONF_OK;
    }

    clcf->directio = ngx_parse_offset(&value[1]);
    if (clcf->directio == (off_t) NGX_ERROR) {
        return "invalid value";
    }

    return NGX_CONF_OK;
}


static char *
ngx_http_core_error_page(ngx_conf_t *cf, ngx_command_t *cmd, void *conf)
{
    ngx_http_core_loc_conf_t *clcf = conf;

    u_char                            *p;
    ngx_int_t                          overwrite;
    ngx_str_t                         *value, uri, args;
    ngx_uint_t                         i, n;
    ngx_http_err_page_t               *err;
    ngx_http_complex_value_t           cv;
    ngx_http_compile_complex_value_t   ccv;

    if (clcf->error_pages == NULL) {
        clcf->error_pages = ngx_array_create(cf->pool, 4,
                                             sizeof(ngx_http_err_page_t));
        if (clcf->error_pages == NULL) {
            return NGX_CONF_ERROR;
        }
    }

    value = cf->args->elts;

    i = cf->args->nelts - 2;

    if (value[i].data[0] == '=') {
        if (i == 1) {
            ngx_conf_log_error(NGX_LOG_EMERG, cf, 0,
                               "invalid value \"%V\"", &value[i]);
            return NGX_CONF_ERROR;
        }

        if (value[i].len > 1) {
            overwrite = ngx_atoi(&value[i].data[1], value[i].len - 1);

            if (overwrite == NGX_ERROR) {
                ngx_conf_log_error(NGX_LOG_EMERG, cf, 0,
                                   "invalid value \"%V\"", &value[i]);
                return NGX_CONF_ERROR;
            }

        } else {
            overwrite = 0;
        }

        n = 2;

    } else {
        overwrite = -1;
        n = 1;
    }

    uri = value[cf->args->nelts - 1];

    ngx_memzero(&ccv, sizeof(ngx_http_compile_complex_value_t));

    ccv.cf = cf;
    ccv.value = &uri;
    ccv.complex_value = &cv;

    if (ngx_http_compile_complex_value(&ccv) != NGX_OK) {
        return NGX_CONF_ERROR;
    }

    ngx_str_null(&args);

    if (cv.lengths == NULL && uri.len && uri.data[0] == '/') {
        p = (u_char *) ngx_strchr(uri.data, '?');

        if (p) {
            cv.value.len = p - uri.data;
            cv.value.data = uri.data;
            p++;
            args.len = (uri.data + uri.len) - p;
            args.data = p;
        }
    }

    for (i = 1; i < cf->args->nelts - n; i++) {
        err = ngx_array_push(clcf->error_pages);
        if (err == NULL) {
            return NGX_CONF_ERROR;
        }

        err->status = ngx_atoi(value[i].data, value[i].len);

        if (err->status == NGX_ERROR || err->status == 499) {
            ngx_conf_log_error(NGX_LOG_EMERG, cf, 0,
                               "invalid value \"%V\"", &value[i]);
            return NGX_CONF_ERROR;
        }

        if (err->status < 300 || err->status > 599) {
            ngx_conf_log_error(NGX_LOG_EMERG, cf, 0,
                               "value \"%V\" must be between 300 and 599",
                               &value[i]);
            return NGX_CONF_ERROR;
        }

        err->overwrite = overwrite;

        if (overwrite == -1) {
            switch (err->status) {
                case NGX_HTTP_TO_HTTPS:
                case NGX_HTTPS_CERT_ERROR:
                case NGX_HTTPS_NO_CERT:
                case NGX_HTTP_REQUEST_HEADER_TOO_LARGE:
                    err->overwrite = NGX_HTTP_BAD_REQUEST;
            }
        }

        err->value = cv;
        err->args = args;
    }

    return NGX_CONF_OK;
}


static char *
ngx_http_core_open_file_cache(ngx_conf_t *cf, ngx_command_t *cmd, void *conf)
{
    ngx_http_core_loc_conf_t *clcf = conf;

    time_t       inactive;
    ngx_str_t   *value, s;
    ngx_int_t    max;
    ngx_uint_t   i;

    if (clcf->open_file_cache != NGX_CONF_UNSET_PTR) {
        return "is duplicate";
    }

    value = cf->args->elts;

    max = 0;
    inactive = 60;

    for (i = 1; i < cf->args->nelts; i++) {

        if (ngx_strncmp(value[i].data, "max=", 4) == 0) {

            max = ngx_atoi(value[i].data + 4, value[i].len - 4);
            if (max <= 0) {
                goto failed;
            }

            continue;
        }

        if (ngx_strncmp(value[i].data, "inactive=", 9) == 0) {

            s.len = value[i].len - 9;
            s.data = value[i].data + 9;

            inactive = ngx_parse_time(&s, 1);
            if (inactive == (time_t) NGX_ERROR) {
                goto failed;
            }

            continue;
        }

        if (ngx_strcmp(value[i].data, "off") == 0) {

            clcf->open_file_cache = NULL;

            continue;
        }

    failed:

        ngx_conf_log_error(NGX_LOG_EMERG, cf, 0,
                           "invalid \"open_file_cache\" parameter \"%V\"",
                           &value[i]);
        return NGX_CONF_ERROR;
    }

    if (clcf->open_file_cache == NULL) {
        return NGX_CONF_OK;
    }

    if (max == 0) {
        ngx_conf_log_error(NGX_LOG_EMERG, cf, 0,
                        "\"open_file_cache\" must have the \"max\" parameter");
        return NGX_CONF_ERROR;
    }

    clcf->open_file_cache = ngx_open_file_cache_init(cf->pool, max, inactive);
    if (clcf->open_file_cache) {
        return NGX_CONF_OK;
    }

    return NGX_CONF_ERROR;
}


static char *
ngx_http_core_error_log(ngx_conf_t *cf, ngx_command_t *cmd, void *conf)
{
    ngx_http_core_loc_conf_t *clcf = conf;

    return ngx_log_set_log(cf, &clcf->error_log);
}


static char *
ngx_http_core_keepalive(ngx_conf_t *cf, ngx_command_t *cmd, void *conf)
{
    ngx_http_core_loc_conf_t *clcf = conf;

    ngx_str_t  *value;

    if (clcf->keepalive_timeout != NGX_CONF_UNSET_MSEC) {
        return "is duplicate";
    }

    value = cf->args->elts;

    clcf->keepalive_timeout = ngx_parse_time(&value[1], 0);

    if (clcf->keepalive_timeout == (ngx_msec_t) NGX_ERROR) {
        return "invalid value";
    }

    if (cf->args->nelts == 2) {
        return NGX_CONF_OK;
    }

    clcf->keepalive_header = ngx_parse_time(&value[2], 1);

    if (clcf->keepalive_header == (time_t) NGX_ERROR) {
        return "invalid value";
    }

    return NGX_CONF_OK;
}


static char *
ngx_http_core_internal(ngx_conf_t *cf, ngx_command_t *cmd, void *conf)
{
    ngx_http_core_loc_conf_t *clcf = conf;

    if (clcf->internal != NGX_CONF_UNSET) {
        return "is duplicate";
    }

    clcf->internal = 1;

    return NGX_CONF_OK;
}


static char *
ngx_http_core_resolver(ngx_conf_t *cf, ngx_command_t *cmd, void *conf)
{
    ngx_http_core_loc_conf_t  *clcf = conf;

    ngx_str_t  *value;

    if (clcf->resolver) {
        return "is duplicate";
    }

    value = cf->args->elts;

    clcf->resolver = ngx_resolver_create(cf, &value[1], cf->args->nelts - 1);
    if (clcf->resolver == NULL) {
        return NGX_CONF_ERROR;
    }

    return NGX_CONF_OK;
}


#if (NGX_HTTP_GZIP)

static char *
ngx_http_gzip_disable(ngx_conf_t *cf, ngx_command_t *cmd, void *conf)
{
    ngx_http_core_loc_conf_t  *clcf = conf;

#if (NGX_PCRE)

    ngx_str_t            *value;
    ngx_uint_t            i;
    ngx_regex_elt_t      *re;
    ngx_regex_compile_t   rc;
    u_char                errstr[NGX_MAX_CONF_ERRSTR];

    if (clcf->gzip_disable == NGX_CONF_UNSET_PTR) {
        clcf->gzip_disable = ngx_array_create(cf->pool, 2,
                                              sizeof(ngx_regex_elt_t));
        if (clcf->gzip_disable == NULL) {
            return NGX_CONF_ERROR;
        }
    }

    value = cf->args->elts;

    ngx_memzero(&rc, sizeof(ngx_regex_compile_t));

    rc.pool = cf->pool;
    rc.err.len = NGX_MAX_CONF_ERRSTR;
    rc.err.data = errstr;

    for (i = 1; i < cf->args->nelts; i++) {

        if (ngx_strcmp(value[i].data, "msie6") == 0) {
            clcf->gzip_disable_msie6 = 1;
            continue;
        }

#if (NGX_HTTP_DEGRADATION)

        if (ngx_strcmp(value[i].data, "degradation") == 0) {
            clcf->gzip_disable_degradation = 1;
            continue;
        }

#endif

        re = ngx_array_push(clcf->gzip_disable);
        if (re == NULL) {
            return NGX_CONF_ERROR;
        }

        rc.pattern = value[i];
        rc.options = NGX_REGEX_CASELESS;

        if (ngx_regex_compile(&rc) != NGX_OK) {
            ngx_conf_log_error(NGX_LOG_EMERG, cf, 0, "%V", &rc.err);
            return NGX_CONF_ERROR;
        }

        re->regex = rc.regex;
        re->name = value[i].data;
    }

    return NGX_CONF_OK;

#else
    ngx_str_t   *value;
    ngx_uint_t   i;

    value = cf->args->elts;

    for (i = 1; i < cf->args->nelts; i++) {
        if (ngx_strcmp(value[i].data, "msie6") == 0) {
            clcf->gzip_disable_msie6 = 1;
            continue;
        }

#if (NGX_HTTP_DEGRADATION)

        if (ngx_strcmp(value[i].data, "degradation") == 0) {
            clcf->gzip_disable_degradation = 1;
            continue;
        }

#endif

        ngx_conf_log_error(NGX_LOG_EMERG, cf, 0,
                           "without PCRE library \"gzip_disable\" supports "
                           "builtin \"msie6\" and \"degradation\" mask only");

        return NGX_CONF_ERROR;
    }

    return NGX_CONF_OK;

#endif
}

#endif


#if (NGX_HAVE_OPENAT)

static char *
ngx_http_disable_symlinks(ngx_conf_t *cf, ngx_command_t *cmd, void *conf)
{
    ngx_http_core_loc_conf_t *clcf = conf;

    ngx_str_t                         *value;
    ngx_uint_t                         i;
    ngx_http_compile_complex_value_t   ccv;

    if (clcf->disable_symlinks != NGX_CONF_UNSET_UINT) {
        return "is duplicate";
    }

    value = cf->args->elts;

    for (i = 1; i < cf->args->nelts; i++) {

        if (ngx_strcmp(value[i].data, "off") == 0) {
            clcf->disable_symlinks = NGX_DISABLE_SYMLINKS_OFF;
            continue;
        }

        if (ngx_strcmp(value[i].data, "if_not_owner") == 0) {
            clcf->disable_symlinks = NGX_DISABLE_SYMLINKS_NOTOWNER;
            continue;
        }

        if (ngx_strcmp(value[i].data, "on") == 0) {
            clcf->disable_symlinks = NGX_DISABLE_SYMLINKS_ON;
            continue;
        }

        if (ngx_strncmp(value[i].data, "from=", 5) == 0) {
            value[i].len -= 5;
            value[i].data += 5;

            ngx_memzero(&ccv, sizeof(ngx_http_compile_complex_value_t));

            ccv.cf = cf;
            ccv.value = &value[i];
            ccv.complex_value = ngx_palloc(cf->pool,
                                           sizeof(ngx_http_complex_value_t));
            if (ccv.complex_value == NULL) {
                return NGX_CONF_ERROR;
            }

            if (ngx_http_compile_complex_value(&ccv) != NGX_OK) {
                return NGX_CONF_ERROR;
            }

            clcf->disable_symlinks_from = ccv.complex_value;

            continue;
        }

        ngx_conf_log_error(NGX_LOG_EMERG, cf, 0,
                           "invalid parameter \"%V\"", &value[i]);
        return NGX_CONF_ERROR;
    }

    if (clcf->disable_symlinks == NGX_CONF_UNSET_UINT) {
        ngx_conf_log_error(NGX_LOG_EMERG, cf, 0,
                           "\"%V\" must have \"off\", \"on\" "
                           "or \"if_not_owner\" parameter",
                           &cmd->name);
        return NGX_CONF_ERROR;
    }

    if (cf->args->nelts == 2) {
        clcf->disable_symlinks_from = NULL;
        return NGX_CONF_OK;
    }

    if (clcf->disable_symlinks_from == NGX_CONF_UNSET_PTR) {
        ngx_conf_log_error(NGX_LOG_EMERG, cf, 0,
                           "duplicate parameters \"%V %V\"",
                           &value[1], &value[2]);
        return NGX_CONF_ERROR;
    }

    if (clcf->disable_symlinks == NGX_DISABLE_SYMLINKS_OFF) {
        ngx_conf_log_error(NGX_LOG_EMERG, cf, 0,
                           "\"from=\" cannot be used with \"off\" parameter");
        return NGX_CONF_ERROR;
    }

    return NGX_CONF_OK;
}

#endif


static char *
ngx_http_core_lowat_check(ngx_conf_t *cf, void *post, void *data)
{
#if (NGX_FREEBSD)
    ssize_t *np = data;

    if ((u_long) *np >= ngx_freebsd_net_inet_tcp_sendspace) {
        ngx_conf_log_error(NGX_LOG_EMERG, cf, 0,
                           "\"send_lowat\" must be less than %d "
                           "(sysctl net.inet.tcp.sendspace)",
                           ngx_freebsd_net_inet_tcp_sendspace);

        return NGX_CONF_ERROR;
    }

#elif !(NGX_HAVE_SO_SNDLOWAT)
    ssize_t *np = data;

    ngx_conf_log_error(NGX_LOG_WARN, cf, 0,
                       "\"send_lowat\" is not supported, ignored");

    *np = 0;

#endif

    return NGX_CONF_OK;
}


static char *
ngx_http_core_pool_size(ngx_conf_t *cf, void *post, void *data)
{
    size_t *sp = data;

    if (*sp < NGX_MIN_POOL_SIZE) {
        ngx_conf_log_error(NGX_LOG_EMERG, cf, 0,
                           "the pool size must be no less than %uz",
                           NGX_MIN_POOL_SIZE);
        return NGX_CONF_ERROR;
    }

    if (*sp % NGX_POOL_ALIGNMENT) {
        ngx_conf_log_error(NGX_LOG_EMERG, cf, 0,
                           "the pool size must be a multiple of %uz",
                           NGX_POOL_ALIGNMENT);
        return NGX_CONF_ERROR;
    }

    return NGX_CONF_OK;
}<|MERGE_RESOLUTION|>--- conflicted
+++ resolved
@@ -4079,7 +4079,6 @@
 #endif
         }
 
-<<<<<<< HEAD
         if (ngx_strcmp(value[n].data, "quic") == 0) {
 #if (NGX_HTTP_QUIC)
             lsopt.quic = 1;
@@ -4107,16 +4106,6 @@
 #endif
         }
 
-        if (ngx_strcmp(value[n].data, "spdy") == 0) {
-            ngx_conf_log_error(NGX_LOG_WARN, cf, 0,
-                               "invalid parameter \"spdy\": "
-                               "ngx_http_spdy_module was superseded "
-                               "by ngx_http_v2_module");
-            continue;
-        }
-
-=======
->>>>>>> 949c9700
         if (ngx_strncmp(value[n].data, "so_keepalive=", 13) == 0) {
 
             if (ngx_strcmp(&value[n].data[13], "on") == 0) {

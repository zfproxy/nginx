--- conflicted
+++ resolved
@@ -340,12 +340,7 @@
             rb->buf->last += n;
             r->request_length += n;
 
-<<<<<<< HEAD
-            if (n == rest || n == 0) {
-                /* pass buffer to request body filter chain */
-=======
             /* pass buffer to request body filter chain */
->>>>>>> b2d09a4c
 
             out.buf = rb->buf;
             out.next = NULL;
@@ -1033,20 +1028,13 @@
         cscf = ngx_http_get_module_srv_conf(r, ngx_http_core_module);
 
         r->headers_in.content_length_n = 0;
-<<<<<<< HEAD
+        rb->rest = cscf->large_client_header_buffers.size;
 
 #if (NGX_HTTP_V3)
         if (r->http_version == NGX_HTTP_VERSION_30) {
             rb->rest = 1;
-
-        } else
+        }
 #endif
-        {
-            rb->rest = 3;
-        }
-=======
-        rb->rest = cscf->large_client_header_buffers.size;
->>>>>>> b2d09a4c
     }
 
     out = NULL;

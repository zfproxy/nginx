--- conflicted
+++ resolved
@@ -2900,16 +2900,14 @@
     ngx_err_t   err;
     ngx_uint_t  tries;
 
-<<<<<<< HEAD
 #if (NGX_QUIC)
     if (c->quic) {
         /* QUIC streams inherit SSL object */
         return NGX_OK;
     }
 #endif
-=======
+
     rc = NGX_OK;
->>>>>>> 7384cd1f
 
     ngx_ssl_ocsp_cleanup(c);
 

--- conflicted
+++ resolved
@@ -232,10 +232,6 @@
 ngx_include="sys/vfs.h";     . auto/include
 
 
-<<<<<<< HEAD
-CC_AUX_FLAGS="$cc_aux_flags -D_GNU_SOURCE -D_FILE_OFFSET_BITS=64"
-
-
 # BPF sockhash
 
 ngx_feature="BPF sockhash"
@@ -280,8 +276,6 @@
 fi
 
 
-=======
->>>>>>> 828fb94e
 # UDP segmentation offloading
 
 ngx_feature="UDP_SEGMENT"
@@ -295,11 +289,7 @@
 ngx_feature_test="socklen_t optlen = sizeof(int);
                   int val;
                   getsockopt(0, SOL_UDP, UDP_SEGMENT, &val, &optlen)"
-<<<<<<< HEAD
-. auto/feature
-=======
-. auto/feature
-
-
-CC_AUX_FLAGS="$cc_aux_flags -D_GNU_SOURCE -D_FILE_OFFSET_BITS=64"
->>>>>>> 828fb94e
+. auto/feature
+
+
+CC_AUX_FLAGS="$cc_aux_flags -D_GNU_SOURCE -D_FILE_OFFSET_BITS=64"